--- conflicted
+++ resolved
@@ -14,11 +14,7 @@
 export KMP_AFFINITY=disabled
 
 export PDY=`date -u +%Y%m%d`
-<<<<<<< HEAD
-export PDY=20181207
-=======
 export PDY=20190215
->>>>>>> a367e20c
 
 export PDY1=`expr $PDY - 1`
 
