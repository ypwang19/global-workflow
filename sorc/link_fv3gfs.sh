--- conflicted
+++ resolved
@@ -5,10 +5,11 @@
 
 RUN_ENVIR=${1}
 machine=${2}
-
-if [ $# -lt 2 ]; then
-    echo '***ERROR*** must specify two arguements: (1) RUN_ENVIR, (2) machine'
-    echo ' Syntax: link_fv3gfs.sh ( nco | emc ) ( cray | dell | theia | hera )'
+sysID=${3}
+
+if [ $# -lt 3 ]; then
+    echo '***ERROR*** must specify three arguements: (1) RUN_ENVIR, (2) machine, (3) sysID'
+    echo ' Syntax: link_fv3gfs.sh ( nco | emc ) ( cray | dell | theia | hera ) (gfs | gefs)'
     exit 1
 fi
 
@@ -40,11 +41,11 @@
     FIX_DIR="/scratch1/NCEPDEV/global/glopara/fix"
 fi
 cd ${pwd}/../fix                ||exit 8
-<<<<<<< HEAD
+if [ "${sysID}" = "gefs" ]; then
 for dir in fix_am fix_fv3 fix_orog fix_fv3_gmted2010 fix_verif ; do
-=======
+else
 for dir in fix_am fix_fv3 fix_gldas fix_orog fix_fv3_gmted2010 fix_verif ; do
->>>>>>> 37a3bd27
+fi
     [[ -d $dir ]] && rm -rf $dir
 done
 $LINK $FIX_DIR/* .
@@ -74,18 +75,18 @@
     done
     for file in emcsfc_ice_blend.sh  fv3gfs_driver_grid.sh  fv3gfs_make_orog.sh  global_cycle_driver.sh \
         emcsfc_snow.sh  fv3gfs_filter_topo.sh  global_chgres_driver.sh  global_cycle.sh \
-<<<<<<< HEAD
+if [ "${sysID}" = "gefs" ]; then
         fv3gfs_chgres.sh  fv3gfs_make_grid.sh  global_chgres.sh ; do
         $LINK ../sorc/ufs_utils.fd/ush/$file                  .
     done
-=======
+else
         fv3gfs_chgres.sh  fv3gfs_make_grid.sh  global_chgres.sh  ; do
         $LINK ../sorc/ufs_utils.fd/ush/$file                  .
     done
     for file in gldas_archive.sh  gldas_forcing.sh gldas_get_data.sh  gldas_liscrd.sh  gldas_post.sh ; do
         $LINK ../sorc/gldas.fd/ush/$file                  .
     done
->>>>>>> 37a3bd27
+fi
 cd ${pwd}/../util               ||exit 8
     for file in sub_slurm sub_wcoss_c sub_wcoss_d ; do
         $LINK ../sorc/ufs_utils.fd/util/$file
@@ -213,14 +214,14 @@
 done
 
 for gsiexe in  global_gsi.x global_enkf.x calc_increment_ens.x  getsfcensmeanp.x  getsigensmeanp_smooth.x  \
-<<<<<<< HEAD
+if [ "${sysID}" = "gefs" ]; then
     getsigensstatp.x  nc_diag_cat_serial.x nc_diag_cat.x recentersigp.x oznmon_horiz.x oznmon_time.x \
     radmon_angle.x radmon_bcoef.x radmon_bcor.x radmon_time.x ;do
-=======
+else
     calc_increment_ens_ncio.x calc_analysis.x interp_inc.x \
     getsigensstatp.x  nc_diag_cat_serial.x nc_diag_cat.x recentersigp.x oznmon_horiz.x oznmon_time.x \
     radmon_angle.x radmon_bcoef.x radmon_bcor.x radmon_time.x interp_inc.x;do
->>>>>>> 37a3bd27
+fi
     [[ -s $gsiexe ]] && rm -f $gsiexe
     $LINK ../sorc/gsi.fd/exec/$gsiexe .
 done
@@ -258,15 +259,15 @@
     for prog in filter_topo fregrid make_hgrid make_solo_mosaic ; do
         $SLINK ufs_utils.fd/sorc/fre-nctools.fd/tools/$prog                                ${prog}.fd                                
     done
-<<<<<<< HEAD
+if [ "${sysID}" = "gefs" ]; then
     for prog in  chgres_cube.fd       global_cycle.fd   nemsio_read.fd \
                  emcsfc_ice_blend.fd  mkgfsnemsioctl.fd  nst_tf_chg.fd \
                  emcsfc_snow2mdl.fd   global_chgres.fd  nemsio_get.fd      orog.fd ;do
-=======
+else
     for prog in  chgres_cube.fd       global_cycle.fd   nemsio_read.fd  nemsio_chgdate.fd \
         emcsfc_ice_blend.fd  nst_tf_chg.fd \
         emcsfc_snow2mdl.fd   global_chgres.fd  nemsio_get.fd    orog.fd ;do
->>>>>>> 37a3bd27
+fi
         $SLINK ufs_utils.fd/sorc/$prog                                                     $prog
     done
 
@@ -280,13 +281,13 @@
         $SLINK gfs_wafs.fd/sorc/wafs_setmissing.fd                                              wafs_setmissing.fd
     fi
 
-<<<<<<< HEAD
-=======
+if [ "${sysID}" = "gefs" ]; then
+else
 
     for prog in gdas2gldas.fd  gldas2gdas.fd  gldas_forcing.fd  gldas_model.fd  gldas_post.fd  gldas_rst.fd ;do
         $SLINK gldas.fd/sorc/$prog                                                     $prog
     done
->>>>>>> 37a3bd27
+fi
 
 #------------------------------
 #--choose dynamic config.base for EMC installation 
