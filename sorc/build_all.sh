--- conflicted
+++ resolved
@@ -82,7 +82,6 @@
 #------------------------------------
 # build gldas
 #------------------------------------
-<<<<<<< HEAD
 # Only build on WCOSS
 if [ $target = wcoss -o $target = wcoss_cray -o $target = wcoss_dell_p3 ]; then
  $Build_gfs_wafs  && {
@@ -90,7 +89,6 @@
  ./build_gfs_wafs.sh > $logs_dir/build_gfs_wafs .log 2>&1
  }
 fi
-=======
 $Build_gldas && {
 echo " .... Building gldas .... "
 ./build_gldas.sh > $logs_dir/build_gldas.log 2>&1
@@ -103,7 +101,6 @@
 echo " .... Building gfs_wafs  .... "
 ./build_gfs_wafs.sh > $logs_dir/build_gfs_wafs .log 2>&1
 }
->>>>>>> 37a3bd27
 
 #------------------------------------
 # build gaussian_sfcanl
