--- conflicted
+++ resolved
@@ -10,12 +10,7 @@
     #git clone https://github.com/ufs-community/ufs-weather-model fv3gfs.fd >> ${topdir}/checkout-fv3gfs.log 2>&1
     git clone https://github.com/DusanJovic-NOAA/ufs-weather-model fv3gfs.fd >> ${topdir}/checkout-fv3gfs.log 2>&1
     cd fv3gfs.fd
-<<<<<<< HEAD
-    #git checkout  GFS.v16.0.2
     git checkout orion_gfs.v16
-=======
-    git checkout  GFS.v16.0.3
->>>>>>> 20baab7a
     git submodule update --init --recursive
     cd ${topdir}
 else
@@ -65,12 +60,7 @@
     #git clone https://github.com/NOAA-EMC/EMC_post.git gfs_post.fd >> ${topdir}/checkout-gfs_post.log 2>&1
     git clone https://github.com/WenMeng-NOAA/EMC_post.git gfs_post.fd >> ${topdir}/checkout-gfs_post.log 2>&1
     cd gfs_post.fd
-<<<<<<< HEAD
-    #git checkout upp_gfsv16_release.v1.0.6
     git checkout post_orion
-=======
-    git checkout upp_gfsv16_release.v1.0.7
->>>>>>> 20baab7a
     cd ${topdir}
 else
     echo 'Skip.  Directory gfs_post.fd already exists.'
