#!/bin/sh
set -xue

topdir=$(pwd)
echo $topdir

echo fv3gfs checkout ...
if [[ ! -d fv3gfs.fd ]] ; then
    rm -f ${topdir}/checkout-fv3gfs.log
<<<<<<< HEAD
    git clone --recursive gerrit:EMC_FV3-GSDCHEM-WW3 fv3gfs.fd >> ${topdir}/checkout-fv3gfs.log 2>&1
    cd fv3gfs.fd
	git checkout 321632d
	git submodule update --init --recursive
=======
    git clone https://github.com/ufs-community/ufs-weather-model fv3gfs.fd >> ${topdir}/checkout-fv3gfs.log 2>&1
    cd fv3gfs.fd
    git checkout gfs_v16.0.1
    git submodule update --init --recursive

    #git clone gerrit:NEMSfv3gfs fv3gfs.fd >> ${topdir}/checkout-fv3gfs.log 2>&1
    #cd fv3gfs.fd
    ##git checkout gfs.v16_PhysicsUpdate
    #git submodule update --init --recursive

>>>>>>> 37a3bd27
    cd ${topdir}
else
    echo 'Skip.  Directory fv3gfs.fd already exists.'
fi

echo gsi checkout ...
if [[ ! -d gsi.fd ]] ; then
    rm -f ${topdir}/checkout-gsi.log
    git clone --recursive gerrit:ProdGSI gsi.fd >> ${topdir}/checkout-gsi.log 2>&1
    cd gsi.fd
<<<<<<< HEAD
    git checkout 3664477befd7ef2ba8299c3a5461747a78da30a0
=======
    git checkout feature/fv3_ncio 
>>>>>>> 37a3bd27
    git submodule update
    cd ${topdir}
else
    echo 'Skip.  Directory gsi.fd already exists.'
fi

echo gldas checkout ...
if [[ ! -d gldas.fd ]] ; then
    rm -f ${topdir}/checkout-gldas.log
    git clone https://github.com/NOAA-EMC/GLDAS  gldas.fd >> ${topdir}/checkout-gldas.fd.log 2>&1
    cd gldas.fd
    git checkout feature/gldasnoahmp
    cd ${topdir}
else
    echo 'Skip.  Directory gldas.fd already exists.'
fi

echo ufs_utils checkout ...
if [[ ! -d ufs_utils.fd ]] ; then
    rm -f ${topdir}/checkout-ufs_utils.log
    git clone https://github.com/NOAA-EMC/UFS_UTILS.git ufs_utils.fd >> ${topdir}/checkout-ufs_utils.fd.log 2>&1
    cd ufs_utils.fd
<<<<<<< HEAD
    # git checkout v1.0.0
    # git checkout e7eb676
=======
>>>>>>> 37a3bd27
    git checkout release/v2.0.0
    cd ${topdir}
else
    echo 'Skip.  Directory ufs_utils.fd already exists.'
fi

echo EMC_post checkout ...
if [[ ! -d gfs_post.fd ]] ; then
    rm -f ${topdir}/checkout-gfs_post.log
<<<<<<< HEAD
    git clone --recursive https://github.com/NOAA-EMC/EMC_post.git gfs_post.fd >> ${topdir}/checkout-gfs_post.log 2>&1
    #git clone --recursive gerrit:EMC_post_gtg gfs_post.fd >> ${topdir}/checkout-gfs_post.log 2>&1
    cd gfs_post.fd
    # git checkout ncep_post.v8.0.27e
    # git checkout 88e936c
    git checkout ba7e59b290c8149ff1c2fee98d01e99e4ef92ee6
    #git checkout ncep_post_gtg.v1.0.6c
=======
    git clone https://github.com/NOAA-EMC/EMC_post.git gfs_post.fd >> ${topdir}/checkout-gfs_post.log 2>&1
>>>>>>> 37a3bd27
    cd ${topdir}
else
    echo 'Skip.  Directory gfs_post.fd already exists.'
fi

echo EMC_gfs_wafs checkout ...
if [[ ! -d gfs_wafs.fd ]] ; then
    rm -f ${topdir}/checkout-gfs_wafs.log
    git clone --recursive https://github.com/NOAA-EMC/EMC_gfs_wafs.git gfs_wafs.fd >> ${topdir}/checkout-gfs_wafs.log 2>&1
    cd gfs_wafs.fd
    git checkout gfs_wafs.v5.0.11
    cd ${topdir}
else
    echo 'Skip.  Directory gfs_wafs.fd already exists.'
fi

echo EMC_verif-global checkout ...
if [[ ! -d verif-global.fd ]] ; then
    rm -f ${topdir}/checkout-verif-global.log
    git clone --recursive gerrit:EMC_verif-global verif-global.fd >> ${topdir}/checkout-verif-global.log 2>&1
    cd verif-global.fd
<<<<<<< HEAD
    git checkout verif_global_v1.2.2
=======
    git checkout verif_global_v1.4.0
>>>>>>> 37a3bd27
    cd ${topdir}
else
    echo 'Skip. Directory verif-global.fd already exist.'
fi

exit 0<|MERGE_RESOLUTION|>--- conflicted
+++ resolved
@@ -4,15 +4,24 @@
 topdir=$(pwd)
 echo $topdir
 
+sysID=${1} 
+
+if [ $# -lt 1 ]; then
+    echo '***ERROR*** must specify arguements: (3) sysID'
+    echo ' Syntax: checkout.sh (gfs | gefs)'
+    exit 1
+fi
+
 echo fv3gfs checkout ...
 if [[ ! -d fv3gfs.fd ]] ; then
     rm -f ${topdir}/checkout-fv3gfs.log
-<<<<<<< HEAD
+if [ "${sysID}" = "gefs" ]
+then
     git clone --recursive gerrit:EMC_FV3-GSDCHEM-WW3 fv3gfs.fd >> ${topdir}/checkout-fv3gfs.log 2>&1
     cd fv3gfs.fd
 	git checkout 321632d
 	git submodule update --init --recursive
-=======
+else
     git clone https://github.com/ufs-community/ufs-weather-model fv3gfs.fd >> ${topdir}/checkout-fv3gfs.log 2>&1
     cd fv3gfs.fd
     git checkout gfs_v16.0.1
@@ -23,7 +32,7 @@
     ##git checkout gfs.v16_PhysicsUpdate
     #git submodule update --init --recursive
 
->>>>>>> 37a3bd27
+fi
     cd ${topdir}
 else
     echo 'Skip.  Directory fv3gfs.fd already exists.'
@@ -34,11 +43,12 @@
     rm -f ${topdir}/checkout-gsi.log
     git clone --recursive gerrit:ProdGSI gsi.fd >> ${topdir}/checkout-gsi.log 2>&1
     cd gsi.fd
-<<<<<<< HEAD
+if [ "${sysID}" = "gefs" ]
+then
     git checkout 3664477befd7ef2ba8299c3a5461747a78da30a0
-=======
+else
     git checkout feature/fv3_ncio 
->>>>>>> 37a3bd27
+fi
     git submodule update
     cd ${topdir}
 else
@@ -61,11 +71,6 @@
     rm -f ${topdir}/checkout-ufs_utils.log
     git clone https://github.com/NOAA-EMC/UFS_UTILS.git ufs_utils.fd >> ${topdir}/checkout-ufs_utils.fd.log 2>&1
     cd ufs_utils.fd
-<<<<<<< HEAD
-    # git checkout v1.0.0
-    # git checkout e7eb676
-=======
->>>>>>> 37a3bd27
     git checkout release/v2.0.0
     cd ${topdir}
 else
@@ -75,7 +80,8 @@
 echo EMC_post checkout ...
 if [[ ! -d gfs_post.fd ]] ; then
     rm -f ${topdir}/checkout-gfs_post.log
-<<<<<<< HEAD
+if [ "${sysID}" = "gefs" ]
+then
     git clone --recursive https://github.com/NOAA-EMC/EMC_post.git gfs_post.fd >> ${topdir}/checkout-gfs_post.log 2>&1
     #git clone --recursive gerrit:EMC_post_gtg gfs_post.fd >> ${topdir}/checkout-gfs_post.log 2>&1
     cd gfs_post.fd
@@ -83,9 +89,9 @@
     # git checkout 88e936c
     git checkout ba7e59b290c8149ff1c2fee98d01e99e4ef92ee6
     #git checkout ncep_post_gtg.v1.0.6c
-=======
+else
     git clone https://github.com/NOAA-EMC/EMC_post.git gfs_post.fd >> ${topdir}/checkout-gfs_post.log 2>&1
->>>>>>> 37a3bd27
+fi
     cd ${topdir}
 else
     echo 'Skip.  Directory gfs_post.fd already exists.'
@@ -107,11 +113,12 @@
     rm -f ${topdir}/checkout-verif-global.log
     git clone --recursive gerrit:EMC_verif-global verif-global.fd >> ${topdir}/checkout-verif-global.log 2>&1
     cd verif-global.fd
-<<<<<<< HEAD
+if [ "${sysID}" = "gefs" ]
+then
     git checkout verif_global_v1.2.2
-=======
+else
     git checkout verif_global_v1.4.0
->>>>>>> 37a3bd27
+fi
     cd ${topdir}
 else
     echo 'Skip. Directory verif-global.fd already exist.'
