{% set cycle_HH = current_cycle | strftime("%H") %}
{% set cycle_YMDH = current_cycle | to_YMDH %}
{% set cycle_YMD = current_cycle | to_YMD %}
{% set head = RUN + ".t" + cycle_HH + "z." %}
<<<<<<< HEAD
{% if RUN == "gdas" or RUN == "gfs" %}
deterministic:
    mkdir:
        - "{{ ARCDIR }}"
        {% if RUN == "gfs" %}
        - "{{ ARCDIR }}/tracker.{{ cycle_YMDH }}/{{ RUN }}"
        {% endif %}
        {% if FITSARC %}
        {% set VFYARC = ROTDIR + "/vrfyarch" %}
        - "{{ VFYARC }}/{{ RUN }}.{{ cycle_YMD }}/{{ cycle_HH }}"
        {% endif %}
    copy:
        {% if current_cycle != SDATE and MODE == "cycled" %}
        {% if DO_JEDIATMVAR %}
        - ["{{ COM_ATMOS_ANALYSIS }}/{{ head }}atmstat", "{{ ARCDIR }}/atmstat.{{ RUN }}.{{ cycle_YMDH }}"]
        {% else %}
        - ["{{ COM_ATMOS_ANALYSIS }}/{{ head }}gsistat", "{{ ARCDIR }}/gsistat.{{ RUN }}.{{ cycle_YMDH }}"]
        {% endif %}
        {% if DO_JEDISNOWDA %}
        - ["{{ COM_SNOW_ANALYSIS }}/{{ head }}snowstat.tgz", "{{ ARCDIR }}/snowstat.{{ RUN }}.{{ cycle_YMDH }}.tgz"]
        {% endif %}
        {% if AERO_ANL_CDUMP == RUN or AERO_ANL_CDUMP == "both" %}
        - ["{{ COM_CHEM_ANALYSIS }}/{{ head }}aerostat", "{{ ARCDIR }}/aerostat.{{ RUN }}.{{ cycle_YMDH }}"]
        {% endif %}
        {% if DO_PREP_OBS_AERO %}
        - ["{{ COM_OBS }}/{{ head }}aeroobs", "{{ ARCDIR }}/aeroobs.{{ RUN }}.{{ cycle_YMDH }}"]
        - ["{{ COM_OBS }}/{{ head }}aerorawobs", "{{ ARCDIR }}/aerorawobs.{{ RUN }}.{{ cycle_YMDH }}"]
        {% endif %}
        - ["{{ COM_ATMOS_GRIB_1p00 }}/{{ head }}pgrb2.1p00.anl", "{{ ARCDIR }}/pgbanl.{{ RUN }}.{{ cycle_YMDH }}.grib2"]
        {% endif %}  # Full cycle
        {% if RUN == "gfs" %}
        {% set fhmax, fhout = FHMAX_GFS, FHOUT_GFS %}
        {% elif RUN == "gdas" %}
        {% set fhmax, fhout = FHMAX, FHOUT %}
        {% endif %}
        {% for fhr in range(0, fhmax + fhout, fhout) %}
        - ["{{ COM_ATMOS_GRIB_1p00 }}/{{ head }}pgrb2.1p00.f{{ '%03d' % fhr }}", "{{ ARCDIR }}/pgbf{{ '%02d' % fhr }}.{{ RUN }}.{{ cycle_YMDH }}.grib2"]
        {% endfor %}
        {% if RUN == "gfs" %}
        {% if FITSARC %}
        {% if FHMAX_FITS is defined %}
        {% set fhmax = FHMAX_FITS %}
        {% else %}
        {% set fhmax = FHMAX_GFS %}
        {% endif %}
        {% for fhr in range(0, fhmax + 6, 6) %}
        {% set sfcfile = "/" + head + "sfcf" + '%03d'|format(fhr) + ".nc" %}
        {% set sigfile = "/" + head + "atmf" + '%03d'|format(fhr) + ".nc" %}
        - ["{{COM_ATMOS_HISTORY}}/{{ sfcfile }}", "{{ VFYARC }}/{{ RUN }}.{{ cycle_YMD }}/{{ cycle_HH }}/{{ sfcfile }}"]
        - ["{{COM_ATMOS_HISTORY}}/{{ sigfile }}", "{{ VFYARC }}/{{ RUN }}.{{ cycle_YMD }}/{{ cycle_HH }}/{{ sigfile }}"]
        {% endfor %}
        {% endif %} ## FITSARC
        {% if path_exists(COM_ATMOS_GENESIS ~ "/storms.gfso.atcf_gen." ~ cycle_YMDH) %}
        - ["{{ COM_ATMOS_GENESIS }}/storms.gfso.atcf_gen.{{ cycle_YMDH }}", "{{ ARCDIR }}/storms.gfso.atcf_gen.{{ cycle_YMDH }}"]
        - ["{{ COM_ATMOS_GENESIS }}/storms.gfso.atcf_gen.altg.{{ cycle_YMDH }}", "{{ ARCDIR }}/storms.gfso.atcf_gen.altg.{{ cycle_YMDH }}"]
        {% endif %}
        {% if path_exists(COM_ATMOS_GENESIS ~ "/trak.gfso.atcfunix." ~ cycle_YMDH) %}
        - ["{{ COM_ATMOS_GENESIS }}/trak.gfso.atcfunix.{{ cycle_YMDH }}", "{{ ARCDIR }}/trak.gfso.atcfunix.{{ cycle_YMDH }}"]
        - ["{{ COM_ATMOS_GENESIS }}/trak.gfso.atcfunix.altg.{{ cycle_YMDH }}", "{{ ARCDIR }}/trak.gfso.atcfunix.altg.{{ cycle_YMDH }}"]
        {% endif %}
        ## Only created if tracking is on and there were systems to track
        {% for basin in ["epac", "natl"] %}
        {% if path_exists(COM_ATMOS_TRACK + "/" + basin) %}
        - ["{{ COM_ATMOS_TRACK }}/{{ basin }}", "{{ ARCDIR }}/{{ basin }}"]
        {% endif %}
        {% endfor %}
        {% endif %} ## RUN == "gfs"
        {% if path_exists(COM_ATMOS_TRACK ~ "/atcfunix." ~ RUN ~ "." ~ cycle_YMDH) %}
        - ["{{ COM_ATMOS_TRACK }}/atcfunix.{{ RUN }}.{{ cycle_YMDH }}", "{{ ARCDIR }}/atcfunix.{{ RUN }}.{{ cycle_YMDH }}"]
        - ["{{ COM_ATMOS_TRACK }}/atcfunixp.{{ RUN }}.{{ cycle_YMDH }}", "{{ ARCDIR }}/atcfunixp.{{ RUN }}.{{ cycle_YMDH }}"]
        {% endif %}
{% endif %} # gfs or gdas
{% if current_cycle != SDATE and (RUN == "enkfgdas" or RUN == "enkfgfs") %}
ensemble:
    mkdir:
        - "{{ ARCDIR }}"
    copy:
        {% if DO_JEDIATMENS %}
        - ["{{ COM_ATMOS_ANALYSIS_ENSSTAT }}/{{ head }}atmensstat", "{{ ARCDIR }}/atmensstat.{{ RUN }}.{{ cycle_YMDH }}"]
        - ["{{ COM_ATMOS_ANALYSIS_ENSSTAT }}/{{ head }}atminc.ensmean.nc", "{{ ARCDIR }}/atmensstat.{{ RUN }}.{{ cycle_YMDH }}.ensmean.nc"]
        {% else %}
        - ["{{ COM_ATMOS_ANALYSIS_ENSSTAT }}/{{ head }}enkfstat", "{{ ARCDIR }}/enkfstat.{{ RUN }}.{{ cycle_YMDH }}"]
        - ["{{ COM_ATMOS_ANALYSIS_ENSSTAT }}/{{ head }}gsistat.ensmean", "{{ ARCDIR }}/gsistat.{{ RUN }}.{{ cycle_YMDH }}.ensmean"]
        {% endif %}
{% endif %}  # enkfgdas or enkfgfs
=======

# Select data to store in the ARCDIR and VFYARC from deterministic runs
Base: &base # GDAS, GFS, ENKFGDAS, or ENKFGFS
    common:
        mkdir:
            - "{{ ARCDIR }}"

# Common files to be added to both the gfs and gdas keys below
Deterministic: &deterministic
    cyclone:
        copy:
            # Cyclone forecasts, produced for both gdas and gfs cycles
            ## Only created if tracking is on and there were systems to track
            {% if path_exists(COM_ATMOS_TRACK ~ "/atcfunix." ~ RUN ~ "." ~ cycle_YMDH) %}
            - ["{{ COM_ATMOS_TRACK }}/atcfunix.{{ RUN }}.{{ cycle_YMDH }}", "{{ ARCDIR }}/atcfunix.{{ RUN }}.{{ cycle_YMDH }}"]
            - ["{{ COM_ATMOS_TRACK }}/atcfunixp.{{ RUN }}.{{ cycle_YMDH }}", "{{ ARCDIR }}/atcfunixp.{{ RUN }}.{{ cycle_YMDH }}"]
            {% endif %}

            # Cyclone tracking data
            {% for basin in ["epac", "natl"] %}
                {% if path_exists(COM_ATMOS_TRACK + "/" + basin) %}
            - ["{{ COM_ATMOS_TRACK }}/{{ basin }}", "{{ ARCDIR }}/{{ basin }}"]
                {% endif %}
            {% endfor %}

    {% if MODE == "cycled" %}
    analysis:
        copy:
            # Analysis data (if we are running in cycled mode)
            - ["{{ COM_ATMOS_GRIB_1p00 }}/{{ head }}pgrb2.1p00.anl", "{{ ARCDIR }}/pgbanl.{{ RUN }}.{{ cycle_YMDH }}.grib2"]

            {% if DO_JEDIATMVAR %}
            - ["{{ COM_ATMOS_ANALYSIS }}/{{ head }}atmstat", "{{ ARCDIR }}/atmstat.{{ RUN }}.{{ cycle_YMDH }}"]
            {% else %}
            - ["{{ COM_ATMOS_ANALYSIS }}/{{ head }}gsistat", "{{ ARCDIR }}/gsistat.{{ RUN }}.{{ cycle_YMDH }}"]
            {% endif %}

            {% if DO_JEDISNOWDA %}
            - ["{{ COM_SNOW_ANALYSIS }}/{{ head }}snowstat.tgz", "{{ ARCDIR }}/snowstat.{{ RUN }}.{{ cycle_YMDH }}.tgz"]
            {% endif %}

            {% if AERO_ANL_CDUMP == RUN or AERO_ANL_CDUMP == "both" %}
            - ["{{ COM_CHEM_ANALYSIS }}/{{ head }}aerostat", "{{ ARCDIR }}/aerostat.{{ RUN }}.{{ cycle_YMDH }}"]
            {% endif %}

    {% endif %}

{% if RUN == "gfs" %}
gfs:  # GFS specific
    <<: *base
    <<: *deterministic

    gfs:
        copy:
            {% for fhr in range(0, FHMAX_GFS + 1, FHOUT_GFS) %}
            - ["{{ COM_ATMOS_GRIB_1p00 }}/{{ head }}pgrb2.1p00.f{{ '%03d' % fhr }}", "{{ ARCDIR }}/pgbf{{ '%02d' % fhr }}.{{ RUN }}.{{ cycle_YMDH }}.grib2"]
            {% endfor %}

            # Cyclone genesis data (only present if there are storms)
            {% if path_exists(COM_ATMOS_GENESIS ~ "/storms.gfso.atcf_gen." ~ cycle_YMDH) %}
            - ["{{ COM_ATMOS_GENESIS }}/storms.gfso.atcf_gen.{{ cycle_YMDH }}", "{{ ARCDIR }}/storms.gfso.atcf_gen.{{ cycle_YMDH }}"]
            - ["{{ COM_ATMOS_GENESIS }}/storms.gfso.atcf_gen.altg.{{ cycle_YMDH }}", "{{ ARCDIR }}/storms.gfso.atcf_gen.altg.{{ cycle_YMDH }}"]
            {% endif %}

            {% if path_exists(COM_ATMOS_GENESIS ~ "/trak.gfso.atcfunix." ~ cycle_YMDH) %}
            - ["{{ COM_ATMOS_GENESIS }}/trak.gfso.atcfunix.{{ cycle_YMDH }}", "{{ ARCDIR }}/trak.gfso.atcfunix.{{ cycle_YMDH }}"]
            - ["{{ COM_ATMOS_GENESIS }}/trak.gfso.atcfunix.altg.{{ cycle_YMDH }}", "{{ ARCDIR }}/trak.gfso.atcfunix.altg.{{ cycle_YMDH }}"]
            {% endif %}

    {% if DO_FIT2OBS %}
    fit2obs:

        mkdir:
            {% set VFYARC = ROTDIR + "/vrfyarch" %}
            - "{{ VFYARC }}/{{ RUN }}.{{ cycle_YMD }}/{{ cycle_HH }}"

        copy:
            {% for fhr in range(0, FHMAX_FITS + 1, 6) %}
                {% set sfcfile = "/" + head + "sfcf" + '%03d'|format(fhr) + ".nc" %}
                {% set sigfile = "/" + head + "atmf" + '%03d'|format(fhr) + ".nc" %}
            - ["{{COM_ATMOS_HISTORY}}/{{ sfcfile }}", "{{ VFYARC }}/{{ RUN }}.{{ cycle_YMD }}/{{ cycle_HH }}/{{ sfcfile }}"]
            - ["{{COM_ATMOS_HISTORY}}/{{ sigfile }}", "{{ VFYARC }}/{{ RUN }}.{{ cycle_YMD }}/{{ cycle_HH }}/{{ sigfile }}"]
            {% endfor %}

    {% endif %}
{% endif %}

{% if RUN == "gdas" %}
gdas:  # GDAS specific
    <<: *base
    <<: *deterministic
    gdas:
        copy:
            {% for fhr in range(0, FHMAX + 1, FHOUT) %}
            - ["{{ COM_ATMOS_GRIB_1p00 }}/{{ head }}pgrb2.1p00.f{{ '%03d' % fhr }}", "{{ ARCDIR }}/pgbf{{ '%02d' % fhr }}.{{ RUN }}.{{ cycle_YMDH }}.grib2"]
            {% endfor %}
{% endif %}

Ensemble: &ensemble # ENKFGDAS or ENKFGFS
    analysis:
        copy:
            # Copy ensemble analyses
            {% if DO_JEDIATMENS %}
            - ["{{ COM_ATMOS_ANALYSIS_ENSSTAT }}/{{ head }}atmensstat", "{{ ARCDIR }}/atmensstat.{{ RUN }}.{{ cycle_YMDH }}"]
            - ["{{ COM_ATMOS_ANALYSIS_ENSSTAT }}/{{ head }}atminc.ensmean.nc", "{{ ARCDIR }}/atmensstat.{{ RUN }}.{{ cycle_YMDH }}.ensmean.nc"]
            {% else %}
            - ["{{ COM_ATMOS_ANALYSIS_ENSSTAT }}/{{ head }}enkfstat", "{{ ARCDIR }}/enkfstat.{{ RUN }}.{{ cycle_YMDH }}"]
            - ["{{ COM_ATMOS_ANALYSIS_ENSSTAT }}/{{ head }}gsistat.ensmean", "{{ ARCDIR }}/gsistat.{{ RUN }}.{{ cycle_YMDH }}.ensmean"]
            {% endif %}

{% if "enkf" in RUN %}
{{ RUN }}:
    <<: *base
    <<: *ensemble
{% endif %}
>>>>>>> 205d0c2b
<|MERGE_RESOLUTION|>--- conflicted
+++ resolved
@@ -2,206 +2,3 @@
 {% set cycle_YMDH = current_cycle | to_YMDH %}
 {% set cycle_YMD = current_cycle | to_YMD %}
 {% set head = RUN + ".t" + cycle_HH + "z." %}
-<<<<<<< HEAD
-{% if RUN == "gdas" or RUN == "gfs" %}
-deterministic:
-    mkdir:
-        - "{{ ARCDIR }}"
-        {% if RUN == "gfs" %}
-        - "{{ ARCDIR }}/tracker.{{ cycle_YMDH }}/{{ RUN }}"
-        {% endif %}
-        {% if FITSARC %}
-        {% set VFYARC = ROTDIR + "/vrfyarch" %}
-        - "{{ VFYARC }}/{{ RUN }}.{{ cycle_YMD }}/{{ cycle_HH }}"
-        {% endif %}
-    copy:
-        {% if current_cycle != SDATE and MODE == "cycled" %}
-        {% if DO_JEDIATMVAR %}
-        - ["{{ COM_ATMOS_ANALYSIS }}/{{ head }}atmstat", "{{ ARCDIR }}/atmstat.{{ RUN }}.{{ cycle_YMDH }}"]
-        {% else %}
-        - ["{{ COM_ATMOS_ANALYSIS }}/{{ head }}gsistat", "{{ ARCDIR }}/gsistat.{{ RUN }}.{{ cycle_YMDH }}"]
-        {% endif %}
-        {% if DO_JEDISNOWDA %}
-        - ["{{ COM_SNOW_ANALYSIS }}/{{ head }}snowstat.tgz", "{{ ARCDIR }}/snowstat.{{ RUN }}.{{ cycle_YMDH }}.tgz"]
-        {% endif %}
-        {% if AERO_ANL_CDUMP == RUN or AERO_ANL_CDUMP == "both" %}
-        - ["{{ COM_CHEM_ANALYSIS }}/{{ head }}aerostat", "{{ ARCDIR }}/aerostat.{{ RUN }}.{{ cycle_YMDH }}"]
-        {% endif %}
-        {% if DO_PREP_OBS_AERO %}
-        - ["{{ COM_OBS }}/{{ head }}aeroobs", "{{ ARCDIR }}/aeroobs.{{ RUN }}.{{ cycle_YMDH }}"]
-        - ["{{ COM_OBS }}/{{ head }}aerorawobs", "{{ ARCDIR }}/aerorawobs.{{ RUN }}.{{ cycle_YMDH }}"]
-        {% endif %}
-        - ["{{ COM_ATMOS_GRIB_1p00 }}/{{ head }}pgrb2.1p00.anl", "{{ ARCDIR }}/pgbanl.{{ RUN }}.{{ cycle_YMDH }}.grib2"]
-        {% endif %}  # Full cycle
-        {% if RUN == "gfs" %}
-        {% set fhmax, fhout = FHMAX_GFS, FHOUT_GFS %}
-        {% elif RUN == "gdas" %}
-        {% set fhmax, fhout = FHMAX, FHOUT %}
-        {% endif %}
-        {% for fhr in range(0, fhmax + fhout, fhout) %}
-        - ["{{ COM_ATMOS_GRIB_1p00 }}/{{ head }}pgrb2.1p00.f{{ '%03d' % fhr }}", "{{ ARCDIR }}/pgbf{{ '%02d' % fhr }}.{{ RUN }}.{{ cycle_YMDH }}.grib2"]
-        {% endfor %}
-        {% if RUN == "gfs" %}
-        {% if FITSARC %}
-        {% if FHMAX_FITS is defined %}
-        {% set fhmax = FHMAX_FITS %}
-        {% else %}
-        {% set fhmax = FHMAX_GFS %}
-        {% endif %}
-        {% for fhr in range(0, fhmax + 6, 6) %}
-        {% set sfcfile = "/" + head + "sfcf" + '%03d'|format(fhr) + ".nc" %}
-        {% set sigfile = "/" + head + "atmf" + '%03d'|format(fhr) + ".nc" %}
-        - ["{{COM_ATMOS_HISTORY}}/{{ sfcfile }}", "{{ VFYARC }}/{{ RUN }}.{{ cycle_YMD }}/{{ cycle_HH }}/{{ sfcfile }}"]
-        - ["{{COM_ATMOS_HISTORY}}/{{ sigfile }}", "{{ VFYARC }}/{{ RUN }}.{{ cycle_YMD }}/{{ cycle_HH }}/{{ sigfile }}"]
-        {% endfor %}
-        {% endif %} ## FITSARC
-        {% if path_exists(COM_ATMOS_GENESIS ~ "/storms.gfso.atcf_gen." ~ cycle_YMDH) %}
-        - ["{{ COM_ATMOS_GENESIS }}/storms.gfso.atcf_gen.{{ cycle_YMDH }}", "{{ ARCDIR }}/storms.gfso.atcf_gen.{{ cycle_YMDH }}"]
-        - ["{{ COM_ATMOS_GENESIS }}/storms.gfso.atcf_gen.altg.{{ cycle_YMDH }}", "{{ ARCDIR }}/storms.gfso.atcf_gen.altg.{{ cycle_YMDH }}"]
-        {% endif %}
-        {% if path_exists(COM_ATMOS_GENESIS ~ "/trak.gfso.atcfunix." ~ cycle_YMDH) %}
-        - ["{{ COM_ATMOS_GENESIS }}/trak.gfso.atcfunix.{{ cycle_YMDH }}", "{{ ARCDIR }}/trak.gfso.atcfunix.{{ cycle_YMDH }}"]
-        - ["{{ COM_ATMOS_GENESIS }}/trak.gfso.atcfunix.altg.{{ cycle_YMDH }}", "{{ ARCDIR }}/trak.gfso.atcfunix.altg.{{ cycle_YMDH }}"]
-        {% endif %}
-        ## Only created if tracking is on and there were systems to track
-        {% for basin in ["epac", "natl"] %}
-        {% if path_exists(COM_ATMOS_TRACK + "/" + basin) %}
-        - ["{{ COM_ATMOS_TRACK }}/{{ basin }}", "{{ ARCDIR }}/{{ basin }}"]
-        {% endif %}
-        {% endfor %}
-        {% endif %} ## RUN == "gfs"
-        {% if path_exists(COM_ATMOS_TRACK ~ "/atcfunix." ~ RUN ~ "." ~ cycle_YMDH) %}
-        - ["{{ COM_ATMOS_TRACK }}/atcfunix.{{ RUN }}.{{ cycle_YMDH }}", "{{ ARCDIR }}/atcfunix.{{ RUN }}.{{ cycle_YMDH }}"]
-        - ["{{ COM_ATMOS_TRACK }}/atcfunixp.{{ RUN }}.{{ cycle_YMDH }}", "{{ ARCDIR }}/atcfunixp.{{ RUN }}.{{ cycle_YMDH }}"]
-        {% endif %}
-{% endif %} # gfs or gdas
-{% if current_cycle != SDATE and (RUN == "enkfgdas" or RUN == "enkfgfs") %}
-ensemble:
-    mkdir:
-        - "{{ ARCDIR }}"
-    copy:
-        {% if DO_JEDIATMENS %}
-        - ["{{ COM_ATMOS_ANALYSIS_ENSSTAT }}/{{ head }}atmensstat", "{{ ARCDIR }}/atmensstat.{{ RUN }}.{{ cycle_YMDH }}"]
-        - ["{{ COM_ATMOS_ANALYSIS_ENSSTAT }}/{{ head }}atminc.ensmean.nc", "{{ ARCDIR }}/atmensstat.{{ RUN }}.{{ cycle_YMDH }}.ensmean.nc"]
-        {% else %}
-        - ["{{ COM_ATMOS_ANALYSIS_ENSSTAT }}/{{ head }}enkfstat", "{{ ARCDIR }}/enkfstat.{{ RUN }}.{{ cycle_YMDH }}"]
-        - ["{{ COM_ATMOS_ANALYSIS_ENSSTAT }}/{{ head }}gsistat.ensmean", "{{ ARCDIR }}/gsistat.{{ RUN }}.{{ cycle_YMDH }}.ensmean"]
-        {% endif %}
-{% endif %}  # enkfgdas or enkfgfs
-=======
-
-# Select data to store in the ARCDIR and VFYARC from deterministic runs
-Base: &base # GDAS, GFS, ENKFGDAS, or ENKFGFS
-    common:
-        mkdir:
-            - "{{ ARCDIR }}"
-
-# Common files to be added to both the gfs and gdas keys below
-Deterministic: &deterministic
-    cyclone:
-        copy:
-            # Cyclone forecasts, produced for both gdas and gfs cycles
-            ## Only created if tracking is on and there were systems to track
-            {% if path_exists(COM_ATMOS_TRACK ~ "/atcfunix." ~ RUN ~ "." ~ cycle_YMDH) %}
-            - ["{{ COM_ATMOS_TRACK }}/atcfunix.{{ RUN }}.{{ cycle_YMDH }}", "{{ ARCDIR }}/atcfunix.{{ RUN }}.{{ cycle_YMDH }}"]
-            - ["{{ COM_ATMOS_TRACK }}/atcfunixp.{{ RUN }}.{{ cycle_YMDH }}", "{{ ARCDIR }}/atcfunixp.{{ RUN }}.{{ cycle_YMDH }}"]
-            {% endif %}
-
-            # Cyclone tracking data
-            {% for basin in ["epac", "natl"] %}
-                {% if path_exists(COM_ATMOS_TRACK + "/" + basin) %}
-            - ["{{ COM_ATMOS_TRACK }}/{{ basin }}", "{{ ARCDIR }}/{{ basin }}"]
-                {% endif %}
-            {% endfor %}
-
-    {% if MODE == "cycled" %}
-    analysis:
-        copy:
-            # Analysis data (if we are running in cycled mode)
-            - ["{{ COM_ATMOS_GRIB_1p00 }}/{{ head }}pgrb2.1p00.anl", "{{ ARCDIR }}/pgbanl.{{ RUN }}.{{ cycle_YMDH }}.grib2"]
-
-            {% if DO_JEDIATMVAR %}
-            - ["{{ COM_ATMOS_ANALYSIS }}/{{ head }}atmstat", "{{ ARCDIR }}/atmstat.{{ RUN }}.{{ cycle_YMDH }}"]
-            {% else %}
-            - ["{{ COM_ATMOS_ANALYSIS }}/{{ head }}gsistat", "{{ ARCDIR }}/gsistat.{{ RUN }}.{{ cycle_YMDH }}"]
-            {% endif %}
-
-            {% if DO_JEDISNOWDA %}
-            - ["{{ COM_SNOW_ANALYSIS }}/{{ head }}snowstat.tgz", "{{ ARCDIR }}/snowstat.{{ RUN }}.{{ cycle_YMDH }}.tgz"]
-            {% endif %}
-
-            {% if AERO_ANL_CDUMP == RUN or AERO_ANL_CDUMP == "both" %}
-            - ["{{ COM_CHEM_ANALYSIS }}/{{ head }}aerostat", "{{ ARCDIR }}/aerostat.{{ RUN }}.{{ cycle_YMDH }}"]
-            {% endif %}
-
-    {% endif %}
-
-{% if RUN == "gfs" %}
-gfs:  # GFS specific
-    <<: *base
-    <<: *deterministic
-
-    gfs:
-        copy:
-            {% for fhr in range(0, FHMAX_GFS + 1, FHOUT_GFS) %}
-            - ["{{ COM_ATMOS_GRIB_1p00 }}/{{ head }}pgrb2.1p00.f{{ '%03d' % fhr }}", "{{ ARCDIR }}/pgbf{{ '%02d' % fhr }}.{{ RUN }}.{{ cycle_YMDH }}.grib2"]
-            {% endfor %}
-
-            # Cyclone genesis data (only present if there are storms)
-            {% if path_exists(COM_ATMOS_GENESIS ~ "/storms.gfso.atcf_gen." ~ cycle_YMDH) %}
-            - ["{{ COM_ATMOS_GENESIS }}/storms.gfso.atcf_gen.{{ cycle_YMDH }}", "{{ ARCDIR }}/storms.gfso.atcf_gen.{{ cycle_YMDH }}"]
-            - ["{{ COM_ATMOS_GENESIS }}/storms.gfso.atcf_gen.altg.{{ cycle_YMDH }}", "{{ ARCDIR }}/storms.gfso.atcf_gen.altg.{{ cycle_YMDH }}"]
-            {% endif %}
-
-            {% if path_exists(COM_ATMOS_GENESIS ~ "/trak.gfso.atcfunix." ~ cycle_YMDH) %}
-            - ["{{ COM_ATMOS_GENESIS }}/trak.gfso.atcfunix.{{ cycle_YMDH }}", "{{ ARCDIR }}/trak.gfso.atcfunix.{{ cycle_YMDH }}"]
-            - ["{{ COM_ATMOS_GENESIS }}/trak.gfso.atcfunix.altg.{{ cycle_YMDH }}", "{{ ARCDIR }}/trak.gfso.atcfunix.altg.{{ cycle_YMDH }}"]
-            {% endif %}
-
-    {% if DO_FIT2OBS %}
-    fit2obs:
-
-        mkdir:
-            {% set VFYARC = ROTDIR + "/vrfyarch" %}
-            - "{{ VFYARC }}/{{ RUN }}.{{ cycle_YMD }}/{{ cycle_HH }}"
-
-        copy:
-            {% for fhr in range(0, FHMAX_FITS + 1, 6) %}
-                {% set sfcfile = "/" + head + "sfcf" + '%03d'|format(fhr) + ".nc" %}
-                {% set sigfile = "/" + head + "atmf" + '%03d'|format(fhr) + ".nc" %}
-            - ["{{COM_ATMOS_HISTORY}}/{{ sfcfile }}", "{{ VFYARC }}/{{ RUN }}.{{ cycle_YMD }}/{{ cycle_HH }}/{{ sfcfile }}"]
-            - ["{{COM_ATMOS_HISTORY}}/{{ sigfile }}", "{{ VFYARC }}/{{ RUN }}.{{ cycle_YMD }}/{{ cycle_HH }}/{{ sigfile }}"]
-            {% endfor %}
-
-    {% endif %}
-{% endif %}
-
-{% if RUN == "gdas" %}
-gdas:  # GDAS specific
-    <<: *base
-    <<: *deterministic
-    gdas:
-        copy:
-            {% for fhr in range(0, FHMAX + 1, FHOUT) %}
-            - ["{{ COM_ATMOS_GRIB_1p00 }}/{{ head }}pgrb2.1p00.f{{ '%03d' % fhr }}", "{{ ARCDIR }}/pgbf{{ '%02d' % fhr }}.{{ RUN }}.{{ cycle_YMDH }}.grib2"]
-            {% endfor %}
-{% endif %}
-
-Ensemble: &ensemble # ENKFGDAS or ENKFGFS
-    analysis:
-        copy:
-            # Copy ensemble analyses
-            {% if DO_JEDIATMENS %}
-            - ["{{ COM_ATMOS_ANALYSIS_ENSSTAT }}/{{ head }}atmensstat", "{{ ARCDIR }}/atmensstat.{{ RUN }}.{{ cycle_YMDH }}"]
-            - ["{{ COM_ATMOS_ANALYSIS_ENSSTAT }}/{{ head }}atminc.ensmean.nc", "{{ ARCDIR }}/atmensstat.{{ RUN }}.{{ cycle_YMDH }}.ensmean.nc"]
-            {% else %}
-            - ["{{ COM_ATMOS_ANALYSIS_ENSSTAT }}/{{ head }}enkfstat", "{{ ARCDIR }}/enkfstat.{{ RUN }}.{{ cycle_YMDH }}"]
-            - ["{{ COM_ATMOS_ANALYSIS_ENSSTAT }}/{{ head }}gsistat.ensmean", "{{ ARCDIR }}/gsistat.{{ RUN }}.{{ cycle_YMDH }}.ensmean"]
-            {% endif %}
-
-{% if "enkf" in RUN %}
-{{ RUN }}:
-    <<: *base
-    <<: *ensemble
-{% endif %}
->>>>>>> 205d0c2b
