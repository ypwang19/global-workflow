#!/bin/ksh -x

########## config.resources ##########
# Set resource information for job tasks
# e.g. walltime, node, cores per node, memory etc.

if [ $# -ne 1 ]; then

    echo "Must specify an input task argument to set resource variables!"
    echo "argument can be any one of the following:"
    echo "anal fcst post vrfy arch"
    echo "eobs eomg eupd ecen efcs epos earc"
    echo "postsnd awips gempak"
    exit 1

fi

step=$1

echo "BEGIN: config.resources"

if [ $step = "prep" -o $step = "prepbufr" ]; then

    eval "export wtime_$step='00:45:00'"
    eval "export npe_$step=4"
    eval "export npe_node_$step=4"
    eval "export nth_$step=1"

elif [ $step = "anal" ]; then

    export wtime_anal="02:30:00"
    export npe_anal=160
    export npe_node_anal=2
    export nth_anal=12
    export nth_cycle=24
    if [[ "$machine" = "WCOSS_DELL_P3" ]]; then
        export nth_anal=14
        export nth_cycle=28
    fi
    if [[ "$machine" == "WCOSS_C" ]]; then
        export memory_anal="3072M"
    fi

elif [ $step = "fcst" ]; then

    export wtime_fcst="01:00:00"
    export wtime_fcst_gfs="06:00:00"
    export npe_fcst=$(echo "$layout_x * $layout_y * 6" | bc)
    export npe_fcst_gfs=$(echo "$layout_x_gfs * $layout_y_gfs * 6" | bc)
    export npe_node_fcst=${npe_node_fcst:-12}
    export nth_fcst=${nth_fv3:-2}
    if [[ "$machine" == "WCOSS_C" ]]; then
        export memory_fcst="1024M"
    fi

elif [ $step = "post" ]; then

    export wtime_post="02:00:00"
    export wtime_post_gfs="06:00:00"
    export npe_post=84
    export nth_post=1
    export npe_node_post=12
    export npe_node_dwn=24
    if [[ "$machine" == "WCOSS_DELL_P3" ]]; then
        export npe_node_post=14
        export npe_node_dwn=28
    fi
    if [[ "$machine" == "WCOSS_C" ]]; then
        export memory_post="3072M"
    fi

elif [ $step = "vrfy" ]; then

    export wtime_vrfy="03:00:00"
    export wtime_vrfy_gfs="06:00:00"
    export npe_vrfy=1
    export nth_vrfy=1
    export npe_node_vrfy=1
    export npe_vrfy_gfs=1
    export npe_node_vrfy_gfs=1
    if [[ "$machine" == "WCOSS_C" ]]; then
	    export memory_vrfy="3072M"
    elif [[ "$machine" == "THEIA" ]]; then
	    export memory_vrfy="16384M"
    fi

elif [ $step = "arch" -o $step = "earc" -o $step = "getic" ]; then

    eval "export wtime_$step='06:00:00'"
    eval "export npe_$step=1"
    eval "export npe_node_$step=1"
    eval "export nth_$step=1"
    eval "export memory_$step=2048M"

elif [ $step = "eobs" -o $step = "eomg" ]; then

    export wtime_eobs="00:30:00"
    export wtime_eomg="01:00:00"
<<<<<<< HEAD
    export npe_eobs=140
=======
    export npe_eobs=84 
>>>>>>> 6ca55564
    export nth_eobs=2
    export npe_node_eobs=12
    if [[ "$machine" = "WCOSS_DELL_P3" ]]; then
        export npe_node_eobs=14
    fi
    if [[ "$machine" == "WCOSS_C" ]]; then
        export memory_eobs="3072M"
    fi

elif [ $step = "eupd" ]; then

    export wtime_eupd="00:30:00"
    export npe_eupd=240
    export npe_node_eupd=4  
    export nth_eupd=6
    if [[ "$machine" = "WCOSS_DELL_P3" ]]; then
        export nth_eupd=7
    fi
    if [[ "$machine" == "WCOSS_C" ]]; then
        export memory_eupd="3072M"
    fi

elif [ $step = "ecen" ]; then

    export wtime_ecen="01:00:00"
    export npe_ecen=80
    export npe_node_ecen=4 
    export nth_ecen=6
    if [[ "$machine" = "WCOSS_DELL_P3" ]]; then
        export nth_ecen=7
    fi
    export nth_cycle=$nth_ecen
    if [[ "$machine" == "WCOSS_C" ]]; then
        export memory_ecen="3072M"
    fi

elif [ $step = "efcs" ]; then

    export wtime_efcs="03:00:00"
    export npe_efcs=$(echo "$layout_x * $layout_y * 6" | bc)
    export npe_node_efcs=${npe_node_fcst:-12}
    export nth_efcs=${nth_fv3:-2}
    if [[ "$machine" == "WCOSS_C" ]]; then
        export memory_efcs="254M"
    fi

elif [ $step = "epos" ]; then

    export wtime_epos="02:00:00"
    export npe_epos=80
    export npe_node_epos=4
    export nth_epos=6
    if [[ "$machine" = "WCOSS_DELL_P3" ]]; then
        export nth_epos=7
    fi
    if [[ "$machine" == "WCOSS_C" ]]; then
        export memory_epos="254M"
    fi

elif [ $step = "postsnd" ]; then

    export wtime_postsnd="02:00:00"
    export npe_postsnd=12
    export nth_postsnd=1
    export npe_node_postsnd=3
    export npe_postsndcfp=10
    export npe_node_postsndcfp=3
    if [[ "$machine" == "WCOSS_DELL_P3" ]]; then
        export npe_node_postsnd=4
        export npe_postsndcfp=9
    fi
    if [[ "$machine" == "WCOSS_C" ]]; then
        export memory_postsnd="254M"
    fi

elif [ $step = "awips" ]; then

    export wtime_awips="03:30:00"
    export npe_awips=4
    export npe_node_awips=4
    export nth_awips=2
    if [[ "$machine" == "WCOSS_DELL_P3" ]]; then
        export npe_awips=2
        export npe_node_awips=2
        export nth_awips=1
    fi
    if [[ "$machine" == "WCOSS_C" ]]; then
        export memory_awips="2048M"
    fi

elif [ $step = "gempak" ]; then

    export wtime_gempak="02:00:00"
    export npe_gempak=17
    export npe_node_gempak=4
    export nth_gempak=3
    if [[ "$machine" == "WCOSS_C" ]]; then
        export memory_gempak="254M"
    fi

else

    echo "Invalid step = $step, ABORT!"
    exit 2

fi

echo "END: config.resources"<|MERGE_RESOLUTION|>--- conflicted
+++ resolved
@@ -96,11 +96,7 @@
 
     export wtime_eobs="00:30:00"
     export wtime_eomg="01:00:00"
-<<<<<<< HEAD
-    export npe_eobs=140
-=======
-    export npe_eobs=84 
->>>>>>> 6ca55564
+    export npe_eobs=84
     export nth_eobs=2
     export npe_node_eobs=12
     if [[ "$machine" = "WCOSS_DELL_P3" ]]; then
