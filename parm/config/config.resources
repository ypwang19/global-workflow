--- conflicted
+++ resolved
@@ -106,27 +106,6 @@
 
 elif [ $step = "anal" ]; then
 
-<<<<<<< HEAD
-    export wtime_anal="02:30:00"
-    #export npe_anal=490
-    export npe_anal=800
-    #export npe_node_anal=4
-    export nth_anal=3
-    export nth_cycle=$npe_node_max
-    if [ $CASE = "C384" ]; then
-      export npe_anal=210
-    elif [ $CASE = "C192" -o $CASE = "C96" -o $CASE = "C48" ]; then
-      export npe_anal=84
-      export nth_anal=4
-    fi
-    if [[ "$machine" = "WCOSS_DELL_P3" ]]; then
-      export nth_anal=7
-    fi
-    export npe_node_anal=${npe_node_anal:-$(echo "$npe_node_max / $nth_anal" | bc)}
-    if [[ "$machine" == "WCOSS_C" ]]; then
-        export memory_anal="3072M"
-    fi
-=======
     export wtime_anal="02:00:00"
     export npe_anal=800
     if [ $CASE = "C384" -o $CASE = "C192" -o $CASE = "C96" -o $CASE = "C48" ]; then export npe_anal=84; fi
@@ -135,7 +114,6 @@
     export npe_node_anal=$(echo "$npe_node_max / $nth_anal" | bc)
     export nth_cycle=$npe_node_max
     if [[ "$machine" == "WCOSS_C" ]]; then export memory_anal="3072M"; fi
->>>>>>> ba63c4f8
 
 elif [ $step = "gldas" ]; then
 
@@ -157,19 +135,8 @@
     export npe_fcst_gfs=$(echo "$layout_x_gfs * $layout_y_gfs * 6" | bc)
     export npe_node_fcst=${npe_node_fcst:-12}
     export nth_fcst=${nth_fv3:-2}
-<<<<<<< HEAD
-    if [[ "$machine" == "WCOSS_C" ]]; then
-        export memory_fcst="1024M"
-    fi
     export npe_node_fcst=${npe_node_fcst:-$(echo "$npe_node_max / $nth_fcst" | bc)}
-
-    if [[ "$machine" == "WCOSS_C" ]]; then
-        export memory_fcst="1024M"
-    fi
-=======
-    export npe_node_fcst=${npe_node_fcst:-12}
     if [[ "$machine" == "WCOSS_C" ]]; then export memory_fcst="1024M"; fi
->>>>>>> ba63c4f8
 
 elif [ $step = "post" ]; then
 
@@ -227,10 +194,6 @@
     export nth_eobs=2
     if [ $CASE = "C768" ]; then
       export npe_eobs=400
-<<<<<<< HEAD
-      #export npe_eobs=84
-=======
->>>>>>> ba63c4f8
     elif [ $CASE = "C384" ]; then
       export npe_eobs=42
     elif [ $CASE = "C192" ]; then
@@ -238,38 +201,21 @@
     elif [ $CASE = "C96" -o $CASE = "C48" ]; then
       export npe_eobs=14
     fi
-<<<<<<< HEAD
-    if [[ "$machine" = "WCOSS_DELL_P3" ]]; then
-        export nth_eobs=7
-        export npe_node_eobs=4
-    fi
-    export npe_node_eobs=${npe_node_eobs:-$(echo "$npe_node_max / $nth_eobs" | bc)}
     if [[ "$machine" == "WCOSS_C" ]]; then
         export memory_eobs="3072M"
     fi
-=======
     export nth_eobs=2
     if [[ "$machine" = "WCOSS_DELL_P3" ]]; then export nth_eobs=7; fi
     export npe_node_eobs=$(echo "$npe_node_max / $nth_eobs" | bc)
     if [[ "$machine" == "WCOSS_C" ]]; then export memory_eobs="3072M"; fi
->>>>>>> ba63c4f8
 
 elif [ $step = "eupd" ]; then
 
     export wtime_eupd="01:30:00"
     if [ $CASE = "C768" ]; then
-<<<<<<< HEAD
-      export wtime_eupd="04:00:00"
-      export npe_eupd=540
-      export npe_node_eupd=6
-      export nth_eupd=4
-      if [[ "$machine" = "WCOSS_DELL_P3" ]]; then
-        export npe_node_eupd=3
-=======
       export npe_eupd=540
       export nth_eupd=6
       if [[ "$machine" = "WCOSS_DELL_P3" ]]; then
->>>>>>> ba63c4f8
         export nth_eupd=9
       fi
     elif [ $CASE = "C384" ]; then
@@ -289,22 +235,9 @@
     export wtime_ecen="03:00:00"
     export npe_ecen=80
     export nth_ecen=6
-<<<<<<< HEAD
-    export npe_node_ecen=4
-    if [[ "$machine" = "WCOSS_DELL_P3" ]]; then
-      export nth_ecen=7
-    fi
-    if [ $CASE = "C384" -o $CASE = "C192" -o $CASE = "C96" -o $CASE = "C48" ]; then
-      export wtime_ecen="00:30:00"
-      export npe_ecen=84
-      export nth_ecen=2
-      export npe_node_ecen=$(echo "$npe_node_max / $nth_ecen" | bc)
-    fi
-=======
     if [[ "$machine" = "WCOSS_DELL_P3" ]]; then export nth_ecen=7; fi
     if [ $CASE = "C384" -o $CASE = "C192" -o $CASE = "C96" -o $CASE = "C48" ]; then export nth_ecen=2; fi
     export npe_node_ecen=$(echo "$npe_node_max / $nth_ecen" | bc)
->>>>>>> ba63c4f8
     export nth_cycle=$nth_ecen
     if [[ "$machine" == "WCOSS_C" ]]; then export memory_ecen="3072M"; fi
 
@@ -321,12 +254,7 @@
 
     export wtime_efcs="03:00:00"
     export npe_efcs=$(echo "$layout_x * $layout_y * 6" | bc)
-<<<<<<< HEAD
     export nth_efcs=${nth_efcs:-2}
-    #export npe_node_efcs=${npe_node_fcst:-12}
-=======
-    export nth_efcs=${nth_fv3:-2}
->>>>>>> ba63c4f8
     export npe_node_efcs=$(echo "$npe_node_max / $nth_efcs" | bc)
     if [[ "$machine" == "WCOSS_C" ]]; then export memory_efcs="254M"; fi
 
