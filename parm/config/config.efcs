--- conflicted
+++ resolved
@@ -48,17 +48,11 @@
 fi
 
 # FV3 model namelist parameters to over-ride
-<<<<<<< HEAD
-export restart_interval=6
-# For IAU, write restarts at beginning of window also
-if [ $DOIAU_ENKF = "YES" ]; then export restart_interval=3; fi
-=======
 export restart_interval=${restart_interval:-6}
 
 # For IAU, write restarts at beginning of window also
 if [ $DOIAU_ENKF = "YES" ]; then export restart_interval=3; fi
 
->>>>>>> 4a98049f
 export k_split=1  # model is unstable with k_split=2, n_split=6 and stochastic physics
 export n_split=12 # make the model stable with k_split=1, n_split=12
 
