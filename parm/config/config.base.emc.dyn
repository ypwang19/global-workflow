#!/bin/ksh -x

########## config.base ##########
# Common to all steps

echo "BEGIN: config.base"

# Machine environment
export machine="@MACHINE@"

# EMC parallel or NCO production
export RUN_ENVIR="emc"

# Account, queue, etc.
if [ $machine = "THEIA" -o $machine = "HERA" ]; then

    export ACCOUNT="fv3-cpu"
    export QUEUE="batch"
    export QUEUE_ARCH="service"

elif [ $machine = "WCOSS_C" -o $machine = "WCOSS_DELL_P3" ]; then

    export ACCOUNT="GFS-T2O"
    export QUEUE="dev"
    export QUEUE_ARCH="dev_transfer"

fi

# Project to use in mass store:
HPSS_PROJECT=emc-global

# Directories relative to installation areas:
export HOMEgfs=@HOMEgfs@
export PARMgfs=$HOMEgfs/parm
export FIXgfs=$HOMEgfs/fix
export USHgfs=$HOMEgfs/ush
export UTILgfs=$HOMEgfs/util
export EXECgfs=$HOMEgfs/exec
export SCRgfs=$HOMEgfs/scripts

########################################################################

# GLOBAL static environment parameters
if [ $machine = "THEIA" ]; then

    export NWPROD="/scratch4/NCEPDEV/global/save/glopara/nwpara"
    export DMPDIR="/scratch4/NCEPDEV/global/noscrub/dump"
    export RTMFIX="/scratch4/NCEPDEV/da/save/Michael.Lueken/nwprod/lib/crtm/2.2.3/fix_update"

elif [ $machine = "HERA" ]; then

    #export NWPROD="/scratch1/NCEPDEV/global/glopara/nwpara"
    export DMPDIR="/scratch1/NCEPDEV/global/glopara/dump"
    export RTMFIX=$CRTM_FIX

elif [ $machine = "WCOSS_C" ]; then

    export NWPROD="/gpfs/hps/nco/ops/nwprod"
    export DMPDIR="/gpfs/dell3/emc/global/dump"
    export RTMFIX=$CRTM_FIX

elif [ $machine = "WCOSS_DELL_P3" ]; then

    export NWPROD="/gpfs/dell1/nco/ops/nwprod"
    export DMPDIR="/gpfs/dell3/emc/global/dump"
    export RTMFIX=$CRTM_FIX
fi


# Machine specific paths used everywhere
if [ $machine = "THEIA" ]; then

    # USER specific paths
    export HOMEDIR="/scratch4/NCEPDEV/global/save/$USER"
    export STMP="/scratch4/NCEPDEV/stmp3/$USER"
    export PTMP="/scratch4/NCEPDEV/stmp4/$USER"
    export NOSCRUB="/scratch4/NCEPDEV/global/noscrub/$USER"

    # Base directories for various builds
    export BASE_GIT="/scratch4/NCEPDEV/global/save/glopara/git"
    export BASE_SVN="/scratch4/NCEPDEV/global/save/glopara/svn"

elif [ $machine = "HERA" ]; then

    # USER specific paths
    export HOMEDIR="/scratch1/NCEPDEV/global/$USER"
    export STMP="/scratch1/NCEPDEV/stmp2/$USER"
    export PTMP="/scratch1/NCEPDEV/stmp4/$USER"
    export NOSCRUB="$HOMEDIR"

    # Base directories for various builds
    export BASE_GIT="/scratch1/NCEPDEV/global/glopara/git"
    export BASE_SVN="/scratch1/NCEPDEV/global/glopara/svn"

elif [ $machine = "WCOSS_C" ]; then

    # USER specific paths
    export HOMEDIR="/gpfs/hps3/emc/global/noscrub/$USER"
    export STMP="/gpfs/hps2/stmp/$USER"
    export PTMP="/gpfs/hps2/ptmp/$USER"
    export NOSCRUB="/gpfs/hps3/emc/global/noscrub/$USER"

    # Base directories for various builds
    export BASE_GIT="/gpfs/hps3/emc/global/noscrub/emc.glopara/git"
    export BASE_SVN="/gpfs/hps3/emc/global/noscrub/emc.glopara/svn"

elif [ $machine = "WCOSS_DELL_P3" ]; then

    # USER specific paths
    export HOMEDIR="/gpfs/dell2/emc/modeling/noscrub/$USER"
    export STMP="/gpfs/dell3/stmp/$USER"
    export PTMP="/gpfs/dell3/ptmp/$USER"
    export NOSCRUB="/gpfs/dell2/emc/modeling/noscrub/$USER"

    # Base directories for various builds
    export BASE_GIT="/gpfs/dell2/emc/modeling/noscrub/emc.glopara/git"
    export BASE_SVN="/gpfs/dell2/emc/modeling/noscrub/emc.glopara/git"

fi

# Utilities needed in the scripts (mostly post)
if [ $machine = "THEIA" ]; then

    export NDATE="$NWPROD/util/exec/ndate"
    export NHOUR="$NWPROD/util/exec/nhour"
    export WGRIB="$NWPROD/util/exec/wgrib"
    export WGRIB2="/scratch3/NCEPDEV/nwprod/utils/wgrib2.v2.0.6c/wgrib2/wgrib2"
    export COPYGB="$NWPROD/util/exec/copygb"
    export COPYGB2="$NWPROD/util/exec/copygb2"
    export GRBINDEX="$NWPROD/util/exec/grbindex"
    export GRB2INDEX="$NWPROD/util/exec/grb2index"
    export GRBINDEX2="$NWPROD/util/exec/grb2index"
    export CNVGRIB="/apps/cnvgrib/1.4.0/bin/cnvgrib"
    export POSTGRB2TBL="/scratch3/NCEPDEV/nwprod/lib/g2tmpl/v1.5.0/sorc/params_grib2_tbl_new"

fi

# Toggle to turn on/off GFS downstream processing.
export DO_BUFRSND="NO"
export DO_GEMPAK="NO"
export DO_AWIPS="NO"

# NO for retrospective parallel; YES for real-time parallel
export REALTIME="NO"


####################################################
# DO NOT ADD MACHINE DEPENDENT STUFF BELOW THIS LINE
# IF YOU HAVE TO MAKE MACHINE SPECIFIC CHANGES BELOW
# FEEL FREE TO MOVE THEM ABOVE THIS LINE TO KEEP IT
# CLEAR
####################################################
# Build paths relative to $HOMEgfs
export HOMEgsi="$HOMEgfs"
export FIXgsi="$HOMEgfs/fix/fix_gsi"
export HOMEfv3gfs="$HOMEgfs/sorc/fv3gfs.fd"
export HOMEpost="$HOMEgfs"
export HOMEobsproc_prep="$BASE_GIT/obsproc/obsproc_prep_RB-5.2.0"
export HOMEobsproc_network="$BASE_GIT/obsproc/obsproc_global.v3.2.3"
export HOMEobsproc_global=$HOMEobsproc_network
export BASE_VERIF="$BASE_SVN/verif/global/tags/vsdb"

# CONVENIENT utility scripts and other environment parameters
export NCP="/bin/cp -p"
export NMV="/bin/mv"
export NLN="/bin/ln -sf"
export VERBOSE="YES"
export KEEPDATA="NO"
export CHGRP_CMD="chgrp rstprod"
export NEMSIOGET="$HOMEgfs/exec/nemsio_get"

# Machine environment, jobs, and other utility scripts
export BASE_ENV="$HOMEgfs/env"
export BASE_JOB="$HOMEgfs/jobs/rocoto"

# EXPERIMENT specific environment parameters
export SDATE=@SDATE@
export EDATE=@EDATE@
export assim_freq=6
export PSLOT="@PSLOT@"
export EXPDIR="@EXPDIR@/$PSLOT"
export ROTDIR="@ROTDIR@/$PSLOT"
export ROTDIR_DUMP="YES"                #Note: A value of "NO" does not currently work
export DUMP_SUFFIX=""
export RUNDIR="$STMP/RUNDIRS/$PSLOT"
export DATAROOT="$RUNDIR/$CDATE/$CDUMP"
export ARCDIR="$NOSCRUB/archive/$PSLOT"
export ICSDIR="@ICSDIR@"
export ATARDIR="/NCEPDEV/$HPSS_PROJECT/1year/$USER/$machine/scratch/$PSLOT"

# Commonly defined parameters in JJOBS
export envir=${envir:-"prod"}
export NET="gfs"
export RUN=${RUN:-${CDUMP:-"gfs"}}
export jlogfile="${EXPDIR}/logs/jlogfile"
export ERRSCRIPT=${ERRSCRIPT:-'eval [[ $err = 0 ]]'}
export LOGSCRIPT=${LOGSCRIPT:-""}
#export ERRSCRIPT=${ERRSCRIPT:-"err_chk"}
#export LOGSCRIPT=${LOGSCRIPT:-"startmsg"}
export REDOUT="1>"
export REDERR="2>"

export SENDECF="NO"
export SENDCOM="NO"
export SENDDBN="NO"
export SENDSDM="NO"

# Resolution specific parameters
export LEVS=128
export CASE="@CASECTL@"
export CASE_ENKF="@CASEENS@"

# Surface cycle update frequency
if [[ "$CDUMP" == "gdas" ]] ; then
   export FHCYC=1
   export FTSFS=10
elif [[ "$CDUMP" == "gfs" ]] ; then
   export FHCYC=24
fi

# Output frequency of the forecast model (for cycling)
export FHMIN=0
export FHMAX=9
export FHOUT=3

# GFS cycle info
export gfs_cyc=@gfs_cyc@ # 0: no GFS cycle, 1: 00Z only, 2: 00Z and 12Z only, 4: all 4 cycles.

# GFS output and frequency
export FHMIN_GFS=0

export FHMAX_GFS_00=240
export FHMAX_GFS_06=240
export FHMAX_GFS_12=240
export FHMAX_GFS_18=240
export FHMAX_GFS=$(eval echo \${FHMAX_GFS_$cyc})

export FHOUT_GFS=3
export FHMAX_HF_GFS=0
export FHOUT_HF_GFS=1

# I/O QUILTING, true--use Write Component; false--use GFDL FMS
# if quilting=true, choose OUTPUT_GRID as cubed_sphere_grid in netcdf or gaussian_grid
# if gaussian_grid, set OUTPUT_FILE for nemsio or netcdf
# WRITE_DOPOST=true, use inline POST
export QUILTING=".true."
export OUTPUT_GRID="gaussian_grid"
export OUTPUT_FILE="netcdf"
export WRITE_DOPOST=".false."

# IAU related parameters
export DOIAU="NO"        # Enable 4DIAU for control with 3 increments
export IAUFHRS="3,6,9"
export IAU_DELTHRS=6
export IAU_OFFSET=6
export DOIAU_ENKF="NO"   # Enable 4DIAU for EnKF ensemble
export IAUFHRS_ENKF="3,6,9"
export IAU_DELTHRS_ENKF=6
if [[ "$SDATE" = "$CDATE" ]]; then export IAU_OFFSET=0 ;fi


# run GLDAS to spin up land ICs
export DO_GLDAS=YES
export gldas_cyc=00

<<<<<<< HEAD
# run wave component
export DO_WAVE=YES

# IAU related parameters
export DOIAU="NO"
export IAUFHRS=6
export IAU_DELTHRS=6
export DOIAU_ENKF="NO"
export IAUFHRS_ENKF=6
export IAU_DELTHRS_ENKF=6
[[ "$SDATE" = "$CDATE" ]] && ( export DOIAU="NO"; export DOIAU_ENKF="NO" )
=======
>>>>>>> 7440aad1

# Microphysics Options: 99-ZhaoCarr, 8-Thompson; 6-WSM6, 10-MG, 11-GFDL
export imp_physics=11

# Shared parameters
# Hybrid related
export DOHYBVAR="YES"
export NMEM_ENKF=@NMEM_ENKF@
export SMOOTH_ENKF="YES"
export l4densvar=".true."
export lwrite4danl=".false."

# EnKF output frequency
if [ $DOHYBVAR = "YES" ]; then
    export FHMIN_ENKF=3
    export FHMAX_ENKF=9
    if [ $l4densvar = ".true." ]; then
        export FHOUT=1
        export FHOUT_ENKF=1
    else
        export FHOUT_ENKF=3
    fi
fi

# turned on nsst in anal and/or fcst steps, and turn off rtgsst
export DONST="YES"
if [ $DONST = "YES" ]; then export FNTSFA="        "; fi

# The switch to apply SST elevation correction or not
export nst_anl=.true.

# Analysis increments to zero in CALCINCEXEC
export INCREMENTS_TO_ZERO="'delz_inc','clwmr_inc','icmr_inc'"


# Archiving options
export HPSSARCH="NO"         # save data to HPSS archive
export ARCH_CYC=00           # Archive data at this cycle for warm_start capability
export ARCH_WARMICFREQ=4     # Archive frequency in days for warm_start capability
export ARCH_FCSTICFREQ=1     # Archive frequency in days for gdas and gfs forecast-only capability

# suffix options depending on file format
if [ $OUTPUT_FILE = "netcdf" ]; then
    export SUFFIX=".nc"
else
    export SUFFIX=".nemsio"
fi 

echo "END: config.base"<|MERGE_RESOLUTION|>--- conflicted
+++ resolved
@@ -263,7 +263,6 @@
 export DO_GLDAS=YES
 export gldas_cyc=00
 
-<<<<<<< HEAD
 # run wave component
 export DO_WAVE=YES
 
@@ -275,8 +274,6 @@
 export IAUFHRS_ENKF=6
 export IAU_DELTHRS_ENKF=6
 [[ "$SDATE" = "$CDATE" ]] && ( export DOIAU="NO"; export DOIAU_ENKF="NO" )
-=======
->>>>>>> 7440aad1
 
 # Microphysics Options: 99-ZhaoCarr, 8-Thompson; 6-WSM6, 10-MG, 11-GFDL
 export imp_physics=11
