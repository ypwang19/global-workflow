--- conflicted
+++ resolved
@@ -1,11 +1,7 @@
 # External sub-modules of global-workflow
 
 [FV3GFS]
-<<<<<<< HEAD
 hash = 06bc77ba3640358b54b6ff03f542e2ce0d3242be
-=======
-tag = GFS.v16.0.15
->>>>>>> f6aa6939
 local_path = sorc/fv3gfs.fd
 repo_url = https://github.com/ufs-community/ufs-weather-model.git
 protocol = git
@@ -19,23 +15,15 @@
 required = True
 
 [GLDAS]
-<<<<<<< HEAD
 tag = gldas_gfsv16_release.v1.14.0
-=======
-tag = gldas_gfsv16_release.v1.13.0
->>>>>>> f6aa6939
 local_path = sorc/gldas.fd
 repo_url = https://github.com/NOAA-EMC/GLDAS.git
 protocol = git
 required = True
 
 [EMC_post]
-<<<<<<< HEAD
 #No externals setting = .gitmodules will be invoked for CMakeModules and comupp/src/lib/crtm2 submodules
 tag = upp_v10.0.3
-=======
-tag = upp_gfsv16_release.v1.1.3
->>>>>>> f6aa6939
 local_path = sorc/gfs_post.fd
 repo_url = https://github.com/NOAA-EMC/EMC_post.git
 protocol = git
