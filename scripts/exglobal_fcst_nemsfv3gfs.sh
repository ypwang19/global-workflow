#!/bin/ksh
################################################################################
# UNIX Script Documentation Block
# Script name:         exglobal_fcst_nemsfv3gfs.sh.ecf
# Script description:  Runs a global FV3GFS model forecast
#
# Author:   Fanglin Yang       Org: NCEP/EMC       Date: 2016-11-15
# Abstract: This script runs a single GFS forecast with FV3 dynamical core.
#           This script is created based on a C-shell script that GFDL wrote
#           for the NGGPS Phase-II Dycore Comparison Project.
#
# Script history log:
# 2016-11-15  Fanglin Yang   First Version.
# 2017-02-09  Rahul Mahajan  Added warm start and restructured the code.
# 2017-03-10  Fanglin Yang   Updated for running forecast on Cray.
# 2017-03-24  Fanglin Yang   Updated to use NEMS FV3GFS with IPD4
# 2017-05-24  Rahul Mahajan  Updated for cycling with NEMS FV3GFS
# 2017-09-13  Fanglin Yang   Updated for using GFDL MP and Write Component
# 2019-03-05  Rahul Mahajan  Implemented IAU
# 2019-03-21  Fanglin Yang   Add restart capability for running gfs fcst from a break point.
# 2019-12-12  Henrique Alves Added wave model blocks for coupled run
#
# $Id$
#
# Attributes:
#   Language: Portable Operating System Interface (POSIX) Shell
#   Machine: WCOSS-CRAY, Theia
################################################################################

#  Set environment.
VERBOSE=${VERBOSE:-"YES"}
if [ $VERBOSE = "YES" ] ; then
  echo $(date) EXECUTING $0 $* >&2
  set -x
fi

machine=${machine:-"WCOSS_C"}
machine=$(echo $machine | tr '[a-z]' '[A-Z]')

# Cycling and forecast hour specific parameters 
CASE=${CASE:-C768}
CDATE=${CDATE:-2017032500}
CDUMP=${CDUMP:-gdas}
FHMIN=${FHMIN:-0}
FHMAX=${FHMAX:-9}
FHOUT=${FHOUT:-3}
FHZER=${FHZER:-6}
FHCYC=${FHCYC:-24}
FHMAX_HF=${FHMAX_HF:-0}
FHOUT_HF=${FHOUT_HF:-1}
NSOUT=${NSOUT:-"-1"}
FDIAG=$FHOUT
if [ $FHMAX_HF -gt 0 -a $FHOUT_HF -gt 0 ]; then FDIAG=$FHOUT_HF; fi
WRITE_DOPOST=${WRITE_DOPOST:-".false."}
restart_interval=${restart_interval:-0}
rst_invt1=`echo $restart_interval |cut -d " " -f 1`

PDY=$(echo $CDATE | cut -c1-8)
cyc=$(echo $CDATE | cut -c9-10)

# Directories.
pwd=$(pwd)
NWPROD=${NWPROD:-${NWROOT:-$pwd}}
HOMEgfs=${HOMEgfs:-$NWPROD}
FIX_DIR=${FIX_DIR:-$HOMEgfs/fix}
FIX_AM=${FIX_AM:-$FIX_DIR/fix_am}
FIXfv3=${FIXfv3:-$FIX_DIR/fix_fv3_gmted2010}
DATA=${DATA:-$pwd/fv3tmp$$}    # temporary running directory
ROTDIR=${ROTDIR:-$pwd}         # rotating archive directory
ICSDIR=${ICSDIR:-$pwd}         # cold start initial conditions
DMPDIR=${DMPDIR:-$pwd}         # global dumps for seaice, snow and sst analysis

# Model resolution specific parameters
DELTIM=${DELTIM:-225}
layout_x=${layout_x:-8}
layout_y=${layout_y:-16}
LEVS=${LEVS:-65}

# Utilities
NCP=${NCP:-"/bin/cp -p"}
NLN=${NLN:-"/bin/ln -sf"}
NMV=${NMV:-"/bin/mv"}
SEND=${SEND:-"YES"}   #move final result to rotating directory
ERRSCRIPT=${ERRSCRIPT:-'eval [[ $err = 0 ]]'}
KEEPDATA=${KEEPDATA:-"NO"}

# Other options
MEMBER=${MEMBER:-"-1"} # -1: control, 0: ensemble mean, >0: ensemble member $MEMBER
ENS_NUM=${ENS_NUM:-1}  # Single executable runs multiple members (e.g. GEFS)

# IAU options
DOIAU=${DOIAU:-"NO"}
IAUFHRS=${IAUFHRS:-0}
IAU_DELTHRS=${IAU_DELTHRS:-0}
IAU_OFFSET=${IAU_OFFSET:-0}

# Model specific stuff
FCSTEXECDIR=${FCSTEXECDIR:-$HOMEgfs/sorc/fv3gfs.fd/NEMS/exe}
FCSTEXEC=${FCSTEXEC:-fv3_gfs.x}
PARM_FV3DIAG=${PARM_FV3DIAG:-$HOMEgfs/parm/parm_fv3diag}
PARM_POST=${PARM_POST:-$HOMEgfs/parm/post}

# Wave coupling parameter defaults to false
cplwav=${cplwav:-.false.}

# Model config options
APRUN_FV3=${APRUN_FV3:-${APRUN_FCST:-${APRUN:-""}}}
NTHREADS_FV3=${NTHREADS_FV3:-${NTHREADS_FCST:-${nth_fv3:-1}}}
cores_per_node=${cores_per_node:-${npe_node_max:-24}}
ntiles=${ntiles:-6}
NTASKS_FV3=${NTASKS_FV3:-$npe_fv3}

TYPE=${TYPE:-"nh"}                  # choices:  nh, hydro
MONO=${MONO:-"non-mono"}            # choices:  mono, non-mono

QUILTING=${QUILTING:-".true."}
OUTPUT_GRID=${OUTPUT_GRID:-"gaussian_grid"}
OUTPUT_FILE=${OUTPUT_FILE:-"nemsio"}
WRITE_NEMSIOFLIP=${WRITE_NEMSIOFLIP:-".true."}
WRITE_FSYNCFLAG=${WRITE_FSYNCFLAG:-".true."}
affix="nemsio"
[[ "$OUTPUT_FILE" = "netcdf" ]] && affix="nc"

rCDUMP=${rCDUMP:-$CDUMP}

#------------------------------------------------------------------
# setup the runtime environment
if [ $machine = "WCOSS_C" ] ; then
  HUGEPAGES=${HUGEPAGES:-hugepages4M}
  . $MODULESHOME/init/sh 2>/dev/null
  module load iobuf craype-$HUGEPAGES 2>/dev/null
  export MPICH_GNI_COLL_OPT_OFF=${MPICH_GNI_COLL_OPT_OFF:-MPI_Alltoallv}
  export MKL_CBWR=AVX2
  export WRTIOBUF=${WRTIOBUF:-"4M"}
  export NC_BLKSZ=${NC_BLKSZ:-"4M"}
  export IOBUF_PARAMS="*nemsio:verbose:size=${WRTIOBUF},*:verbose:size=${NC_BLKSZ}"
fi

#-------------------------------------------------------
if [ ! -d $ROTDIR ]; then mkdir -p $ROTDIR; fi
mkdata=NO
if [ ! -d $DATA ]; then
   mkdata=YES
   mkdir -p $DATA
fi
cd $DATA || exit 8
mkdir -p $DATA/INPUT
if [ $CDUMP = "gfs" -a $rst_invt1 -gt 0 ]; then
    RSTDIR_TMP=${RSTDIR:-$ROTDIR}/${CDUMP}.${PDY}/${cyc}/RERUN_RESTART
    if [ ! -d $RSTDIR_TMP ]; then mkdir -p $RSTDIR_TMP ; fi
    $NLN $RSTDIR_TMP RESTART
else
    mkdir -p $DATA/RESTART
fi

#-------------------------------------------------------
# determine if restart IC exists to continue from a previous forecast
RERUN="NO"
filecount=$(find $RSTDIR_TMP -type f | wc -l) 
if [ $CDUMP = "gfs" -a $rst_invt1 -gt 0 -a $FHMAX -gt $rst_invt1 -a $filecount -gt 10 ]; then
    SDATE=$($NDATE +$FHMAX $CDATE)
    EDATE=$($NDATE +$rst_invt1 $CDATE)
    while [ $SDATE -gt $EDATE ]; do
        PDYS=$(echo $SDATE | cut -c1-8)
        cycs=$(echo $SDATE | cut -c9-10)
        flag1=$RSTDIR_TMP/${PDYS}.${cycs}0000.coupler.res
        flag2=$RSTDIR_TMP/coupler.res
        if [ -s $flag1 ]; then
            mv $flag1 ${flag1}.old
            if [ -s $flag2 ]; then mv $flag2 ${flag2}.old ;fi
            RERUN="YES"
            CDATE_RST=$($NDATE -$rst_invt1 $SDATE)
            break
        fi 
        SDATE=$($NDATE -$rst_invt1 $SDATE)
    done
fi

#-------------------------------------------------------
# member directory
if [ $MEMBER -lt 0 ]; then
  prefix=$CDUMP
  rprefix=$rCDUMP
  memchar=""
else
  prefix=enkf$CDUMP
  rprefix=enkf$rCDUMP
  memchar=mem$(printf %03i $MEMBER)
fi
memdir=$ROTDIR/${prefix}.$PDY/$cyc/$memchar
if [ ! -d $memdir ]; then mkdir -p $memdir; fi

GDATE=$($NDATE -$assim_freq $CDATE)
gPDY=$(echo $GDATE | cut -c1-8)
gcyc=$(echo $GDATE | cut -c9-10)
gmemdir=$ROTDIR/${rprefix}.$gPDY/$gcyc/$memchar
sCDATE=$($NDATE -3 $CDATE)

if [[ "$DOIAU" = "YES" ]]; then
  sCDATE=$($NDATE -3 $CDATE)
  sPDY=$(echo $sCDATE | cut -c1-8)
  scyc=$(echo $sCDATE | cut -c9-10)
  tPDY=$gPDY
  tcyc=$gcyc
else
  sCDATE=$CDATE
  sPDY=$PDY
  scyc=$cyc
  tPDY=$sPDY
  tcyc=$cyc
fi

#-------------------------------------------------------
# initial conditions
warm_start=${warm_start:-".false."}
read_increment=${read_increment:-".false."}
res_latlon_dynamics="''"

# Determine if this is a warm start or cold start
if [ -f $gmemdir/RESTART/${sPDY}.${scyc}0000.coupler.res ]; then
  export warm_start=".true."
fi

# turn IAU off for cold start
DOIAU_coldstart=${DOIAU_coldstart:-"NO"}
if [ $DOIAU = "YES" -a $warm_start = ".false." ] || [ $DOIAU_coldstart = "YES" -a $warm_start = ".true." ]; then
  export DOIAU="NO"
  echo "turning off IAU"
  DOIAU_coldstart="YES"
  IAU_OFFSET=0
  sCDATE=$CDATE
  sPDY=$PDY
  scyc=$cyc
  tPDY=$sPDY
  tcyc=$cyc
fi

#-------------------------------------------------------
if [ $warm_start = ".true." -o $RERUN = "YES" ]; then
#-------------------------------------------------------
#.............................
  if [ $RERUN = "NO" ]; then
#.............................

  # Link all (except sfc_data) restart files from $gmemdir
    for file in $(ls $gmemdir/RESTART/${sPDY}.${scyc}0000.*.nc); do
      file2=$(echo $(basename $file))
      file2=$(echo $file2 | cut -d. -f3-) # remove the date from file
      fsuf=$(echo $file2 | cut -d. -f1)
      if [ $fsuf != "sfc_data" ]; then
         $NLN $file $DATA/INPUT/$file2
      fi
    done

  # Link sfcanl_data restart files from $memdir
    for file in $(ls $memdir/RESTART/${sPDY}.${scyc}0000.*.nc); do
      file2=$(echo $(basename $file))
      file2=$(echo $file2 | cut -d. -f3-) # remove the date from file
      fsufanl=$(echo $file2 | cut -d. -f1)
      if [ $fsufanl = "sfcanl_data" ]; then
        file2=$(echo $file2 | sed -e "s/sfcanl_data/sfc_data/g")
        $NLN $file $DATA/INPUT/$file2
      fi
    done

  # Need a coupler.res when doing IAU
    if [ $DOIAU = "YES" ]; then
      rm -f $DATA/INPUT/coupler.res
      cat >> $DATA/INPUT/coupler.res << EOF
     2        (Calendar: no_calendar=0, thirty_day_months=1, julian=2, gregorian=3, noleap=4)
  ${gPDY:0:4}  ${gPDY:4:2}  ${gPDY:6:2}  ${gcyc}     0     0        Model start time:   year, month, day, hour, minute, second
  ${sPDY:0:4}  ${sPDY:4:2}  ${sPDY:6:2}  ${scyc}     0     0        Current model time: year, month, day, hour, minute, second
EOF
    fi

  # Link increments
    if [ $DOIAU = "YES" ]; then
      for i in $(echo $IAUFHRS | sed "s/,/ /g" | rev); do
        incfhr=$(printf %03i $i)
        if [ $incfhr = "006" ]; then
          increment_file=$memdir/${CDUMP}.t${cyc}z.atminc.nc
        else
          increment_file=$memdir/${CDUMP}.t${cyc}z.atmi${incfhr}.nc
        fi
        if [ ! -f $increment_file ]; then
          echo "ERROR: DOIAU = $DOIAU, but missing increment file for fhr $incfhr at $increment_file"
          echo "Abort!"
          exit 1
        fi
        $NLN $increment_file $DATA/INPUT/fv_increment$i.nc
        IAU_INC_FILES="'fv_increment$i.nc',$IAU_INC_FILES"
      done
      read_increment=".false."
      res_latlon_dynamics=""
    else
      increment_file=$memdir/${CDUMP}.t${cyc}z.atminc.nc
      if [ -f $increment_file ]; then
        $NLN $increment_file $DATA/INPUT/fv_increment.nc
        read_increment=".true."
        res_latlon_dynamics="fv_increment.nc"
      fi
    fi
  
#.............................
  else  ##RERUN                         

    export warm_start=".true."
    PDYT=$(echo $CDATE_RST | cut -c1-8)
    cyct=$(echo $CDATE_RST | cut -c9-10)
    for file in $(ls $RSTDIR_TMP/${PDYT}.${cyct}0000.*); do
      file2=$(echo $(basename $file))
      file2=$(echo $file2 | cut -d. -f3-) 
      $NLN $file $DATA/INPUT/$file2
    done

  fi
#.............................

else ## cold start                            

  for file in $(ls $memdir/INPUT/*.nc); do
    file2=$(echo $(basename $file))
    fsuf=$(echo $file2 | cut -c1-3)
    if [ $fsuf = "gfs" -o $fsuf = "sfc" ]; then
      $NLN $file $DATA/INPUT/$file2
    fi
  done

#-------------------------------------------------------
fi 
#-------------------------------------------------------

nfiles=$(ls -1 $DATA/INPUT/* | wc -l)
if [ $nfiles -le 0 ]; then
  echo "Initial conditions must exist in $DATA/INPUT, ABORT!"
  msg="Initial conditions must exist in $DATA/INPUT, ABORT!"
  postmsg "$jlogfile" "$msg"
  exit 1
fi

# If doing IAU, change forecast hours
if [[ "$DOIAU" = "YES" ]]; then
  FHMAX=$((FHMAX+6))
  if [ $FHMAX_HF -gt 0 ]; then
     FHMAX_HF=$((FHMAX_HF+6))
  fi
fi

#--------------------------------------------------------------------------
# Grid and orography data
for n in $(seq 1 $ntiles); do
  $NLN $FIXfv3/$CASE/${CASE}_grid.tile${n}.nc     $DATA/INPUT/${CASE}_grid.tile${n}.nc
  $NLN $FIXfv3/$CASE/${CASE}_oro_data.tile${n}.nc $DATA/INPUT/oro_data.tile${n}.nc
done
$NLN $FIXfv3/$CASE/${CASE}_mosaic.nc  $DATA/INPUT/grid_spec.nc

# GFS standard input data
IAER=${IAER:-111}
ICO2=${ICO2:-2}

if [ ${new_o3forc:-YES} = YES ]; then
    O3FORC=ozprdlos_2015_new_sbuvO3_tclm15_nuchem.f77
else
    O3FORC=global_o3prdlos.f77
fi
H2OFORC=${H2OFORC:-"global_h2o_pltc.f77"}
$NLN $FIX_AM/${O3FORC}                         $DATA/global_o3prdlos.f77
$NLN $FIX_AM/${H2OFORC}                        $DATA/global_h2oprdlos.f77
$NLN $FIX_AM/global_solarconstant_noaa_an.txt  $DATA/solarconstant_noaa_an.txt
$NLN $FIX_AM/global_sfc_emissivity_idx.txt     $DATA/sfc_emissivity_idx.txt

$NLN $FIX_AM/global_co2historicaldata_glob.txt $DATA/co2historicaldata_glob.txt
$NLN $FIX_AM/co2monthlycyc.txt                 $DATA/co2monthlycyc.txt
if [ $ICO2 -gt 0 ]; then
  for file in $(ls $FIX_AM/fix_co2_proj/global_co2historicaldata*) ; do
    $NLN $file $DATA/$(echo $(basename $file) | sed -e "s/global_//g")
  done
fi

$NLN $FIX_AM/global_climaeropac_global.txt     $DATA/aerosol.dat
if [ $IAER -gt 0 ] ; then
  for file in $(ls $FIX_AM/global_volcanic_aerosols*) ; do
    $NLN $file $DATA/$(echo $(basename $file) | sed -e "s/global_//g")
  done
fi

#### Copy over WW3 inputs
# At this time only test gfs but this change need to be tested on gdas, enkf, and gfs
if [ $cplwav = ".true." ]; then
# Link WW3 files
  for file in $(ls $COMINWW3/${COMPONENTwave}.${PDY}/${cyc}/rundata/rmp_src_to_dst_conserv_*) ; do
    $NLN $file $DATA/
  done
  $NLN $COMINWW3/${COMPONENTwave}.${PDY}/${cyc}/rundata/ww3_multi.${COMPONENTwave}${WAV_MEMBER}.${cycle}.inp $DATA/ww3_multi.inp
        # Check for expected wave grids for this run
  array=($wavecurID $waveiceID $wavewndID $waveuoutpGRD $waveGRD $wavesbsGRD $wavepostGRD $waveinterpGRD)
  grdALL=`printf "%s\n" "${array[@]}" | sort -u | tr '\n' ' '`
  for wavGRD in ${grdALL}; do
    # Wave IC (restart) file must exist for warm start on this cycle, if not wave model starts from flat ocean
    # For IAU needs to use sPDY for adding IAU backup of 3h
    $NLN $COMINWW3/${COMPONENTwave}.${PDY}/${cyc}/rundata/${COMPONENTwave}.mod_def.$wavGRD $DATA/mod_def.$wavGRD
  done
  # Wave IC (restart) interval assumes 4 daily cycles (restarts only written by gdas cycle) 
  # WAVCYCH needs to be consistent with restart write interval in ww3_multi.inp or will FAIL
  WAVCYCH=${WAVCYCH:-6}
  WRDATE=`$NDATE -${WAVCYCH} $CDATE`
  WRPDY=`echo $WRDATE | cut -c1-8`
  WRcyc=`echo $WRDATE | cut -c9-10`
  WRDIR=$COMINWW3/${COMPONENTRSTwave}.${WRPDY}/${WRcyc}/restart
  datwave=$COMOUTWW3/${COMPONENTwave}.${PDY}/${cyc}/rundata/
  wavprfx=${COMPONENTwave}${WAV_MEMBER}
#  [[ -d $WRDIR ]] || mkdir -p $WRDIR
  for wavGRD in $waveGRD ; do
    # Link wave IC for current cycle
    $NLN ${WRDIR}/${sPDY}.${scyc}0000.restart.${wavGRD} $DATA/restart.${wavGRD}
    eval $NLN $datwave/${wavprfx}.log.${wavGRD}.${PDY}${cyc} log.${wavGRD}
  done
  if [ "$WW3ICEINP" = "YES" ]; then
    $NLN $COMINWW3/${COMPONENTwave}.${PDY}/${cyc}/rundata/${COMPONENTwave}.${waveiceID}.${cycle}.ice $DATA/ice.${waveiceID}
  fi
  if [ "$WW3CURINP" = "YES" ]; then
    $NLN $COMINWW3/${COMPONENTwave}.${PDY}/${cyc}/rundata/${COMPONENTwave}.${wavecurID}.${cycle}.cur $DATA/current.${wavecurID}
  fi
# Link output files
  cd $DATA
  eval $NLN $datwave/${wavprfx}.log.mww3.${PDY}${cyc} log.mww3
# Loop for gridded output (uses FHINC)
  fhr=$FHMIN_WAV
  while [ $fhr -le $FHMAX_WAV ]; do
    YMDH=`$NDATE $fhr $CDATE`
    YMD=$(echo $YMDH | cut -c1-8)
    HMS="$(echo $YMDH | cut -c9-10)0000"
      for wavGRD in ${waveGRD} ; do
        eval $NLN $datwave/${wavprfx}.out_grd.${wavGRD}.${YMD}.${HMS} ${YMD}.${HMS}.out_grd.${wavGRD}
      done
      FHINC=$FHOUT_WAV
      if [ $FHMAX_HF_WAV -gt 0 -a $FHOUT_HF_WAV -gt 0 -a $fhr -lt $FHMAX_HF_WAV ]; then
        FHINC=$FHOUT_HF_WAV
      fi
    fhr=$((fhr+FHINC))
  done
# Loop for point output (uses DTPNT)
  fhr=$FHMIN_WAV
  while [ $fhr -le $FHMAX_WAV ]; do
    YMDH=`$NDATE $fhr $CDATE`
    YMD=$(echo $YMDH | cut -c1-8)
    HMS="$(echo $YMDH | cut -c9-10)0000"
      eval $NLN $datwave/${wavprfx}.out_pnt.${waveuoutpGRD}.${YMD}.${HMS} ${YMD}.${HMS}.out_pnt.${waveuoutpGRD}
      FHINC=$FHINCP_WAV
    fhr=$((fhr+FHINC))
  done
fi

# inline post fix files
if [ $WRITE_DOPOST = ".true." ]; then
    $NLN $PARM_POST/post_tag_gfs${LEVS}             $DATA/itag               
    $NLN $PARM_POST/postxconfig-NT-GFS-TWO.txt      $DATA/postxconfig-NT.txt 
    $NLN $PARM_POST/postxconfig-NT-GFS-F00-TWO.txt  $DATA/postxconfig-NT_FH00.txt
    $NLN $PARM_POST/params_grib2_tbl_new            $DATA/params_grib2_tbl_new
fi
#------------------------------------------------------------------

# changeable parameters
# dycore definitions
res=$(echo $CASE |cut -c2-5)
resp=$((res+1))
npx=$resp
npy=$resp
npz=$((LEVS-1))
io_layout="1,1"
#ncols=$(( (${npx}-1)*(${npy}-1)*3/2 ))

# spectral truncation and regular grid resolution based on FV3 resolution
JCAP_CASE=$((2*res-2))
LONB_CASE=$((4*res))
LATB_CASE=$((2*res))

JCAP=${JCAP:-$JCAP_CASE}
LONB=${LONB:-$LONB_CASE}
LATB=${LATB:-$LATB_CASE}

LONB_IMO=${LONB_IMO:-$LONB_CASE}
LATB_JMO=${LATB_JMO:-$LATB_CASE}

# Fix files
FNGLAC=${FNGLAC:-"$FIX_AM/global_glacier.2x2.grb"}
FNMXIC=${FNMXIC:-"$FIX_AM/global_maxice.2x2.grb"}
FNTSFC=${FNTSFC:-"$FIX_AM/RTGSST.1982.2012.monthly.clim.grb"}
FNSNOC=${FNSNOC:-"$FIX_AM/global_snoclim.1.875.grb"}
FNZORC=${FNZORC:-"igbp"}
FNALBC2=${FNALBC2:-"$FIX_AM/global_albedo4.1x1.grb"}
FNAISC=${FNAISC:-"$FIX_AM/CFSR.SEAICE.1982.2012.monthly.clim.grb"}
FNTG3C=${FNTG3C:-"$FIX_AM/global_tg3clim.2.6x1.5.grb"}
FNVEGC=${FNVEGC:-"$FIX_AM/global_vegfrac.0.144.decpercent.grb"}
FNMSKH=${FNMSKH:-"$FIX_AM/global_slmask.t1534.3072.1536.grb"}
FNVMNC=${FNVMNC:-"$FIX_AM/global_shdmin.0.144x0.144.grb"}
FNVMXC=${FNVMXC:-"$FIX_AM/global_shdmax.0.144x0.144.grb"}
FNSLPC=${FNSLPC:-"$FIX_AM/global_slope.1x1.grb"}
FNALBC=${FNALBC:-"$FIX_AM/global_snowfree_albedo.bosu.t${JCAP}.${LONB}.${LATB}.rg.grb"}
FNVETC=${FNVETC:-"$FIX_AM/global_vegtype.igbp.t${JCAP}.${LONB}.${LATB}.rg.grb"}
FNSOTC=${FNSOTC:-"$FIX_AM/global_soiltype.statsgo.t${JCAP}.${LONB}.${LATB}.rg.grb"}
FNABSC=${FNABSC:-"$FIX_AM/global_mxsnoalb.uariz.t${JCAP}.${LONB}.${LATB}.rg.grb"}
FNSMCC=${FNSMCC:-"$FIX_AM/global_soilmgldas.statsgo.t${JCAP}.${LONB}.${LATB}.grb"}

# If the appropriate resolution fix file is not present, use the highest resolution available (T1534)
[[ ! -f $FNALBC ]] && FNALBC="$FIX_AM/global_snowfree_albedo.bosu.t1534.3072.1536.rg.grb"
[[ ! -f $FNVETC ]] && FNVETC="$FIX_AM/global_vegtype.igbp.t1534.3072.1536.rg.grb"
[[ ! -f $FNSOTC ]] && FNSOTC="$FIX_AM/global_soiltype.statsgo.t1534.3072.1536.rg.grb"
[[ ! -f $FNABSC ]] && FNABSC="$FIX_AM/global_mxsnoalb.uariz.t1534.3072.1536.rg.grb"
[[ ! -f $FNSMCC ]] && FNSMCC="$FIX_AM/global_soilmgldas.statsgo.t1534.3072.1536.grb"

# NSST Options
# nstf_name contains the NSST related parameters
# nstf_name(1) : NST_MODEL (NSST Model) : 0 = OFF, 1 = ON but uncoupled, 2 = ON and coupled
# nstf_name(2) : NST_SPINUP : 0 = OFF, 1 = ON,
# nstf_name(3) : NST_RESV (Reserved, NSST Analysis) : 0 = OFF, 1 = ON
# nstf_name(4) : ZSEA1 (in mm) : 0
# nstf_name(5) : ZSEA2 (in mm) : 0
# nst_anl      : .true. or .false., NSST analysis over lake
NST_MODEL=${NST_MODEL:-0}
NST_SPINUP=${NST_SPINUP:-0}
NST_RESV=${NST_RESV-0}
ZSEA1=${ZSEA1:-0}
ZSEA2=${ZSEA2:-0}
nstf_name=${nstf_name:-"$NST_MODEL,$NST_SPINUP,$NST_RESV,$ZSEA1,$ZSEA2"}
nst_anl=${nst_anl:-".false."}


# blocking factor used for threading and general physics performance
#nyblocks=`expr \( $npy - 1 \) \/ $layout_y `
#nxblocks=`expr \( $npx - 1 \) \/ $layout_x \/ 32`
#if [ $nxblocks -le 0 ]; then nxblocks=1 ; fi
blocksize=${blocksize:-32}

# the pre-conditioning of the solution
# =0 implies no pre-conditioning
# >0 means new adiabatic pre-conditioning
# <0 means older adiabatic pre-conditioning
na_init=${na_init:-1}
[[ $warm_start = ".true." ]] && na_init=0

# variables for controlling initialization of NCEP/NGGPS ICs
filtered_terrain=${filtered_terrain:-".true."}
gfs_dwinds=${gfs_dwinds:-".true."}

# various debug options
no_dycore=${no_dycore:-".false."}
dycore_only=${adiabatic:-".false."}
chksum_debug=${chksum_debug:-".false."}
print_freq=${print_freq:-6}

if [ ${TYPE} = "nh" ]; then # non-hydrostatic options

  hydrostatic=".false."
  phys_hydrostatic=".false."     # enable heating in hydrostatic balance in non-hydrostatic simulation
  use_hydro_pressure=".false."   # use hydrostatic pressure for physics
  if [ $warm_start = ".true." ]; then
    make_nh=".false."              # restarts contain non-hydrostatic state
  else
    make_nh=".true."               # re-initialize non-hydrostatic state
  fi

else # hydrostatic options

  hydrostatic=".true."
  phys_hydrostatic=".false."     # ignored when hydrostatic = T
  use_hydro_pressure=".false."   # ignored when hydrostatic = T
  make_nh=".false."              # running in hydrostatic mode

fi

# Conserve total energy as heat globally
consv_te=${consv_te:-1.} # range 0.-1., 1. will restore energy to orig. val. before physics

# time step parameters in FV3
k_split=${k_split:-2}
n_split=${n_split:-6}

if [ $(echo $MONO | cut -c-4) = "mono" ];  then # monotonic options

  d_con=${d_con_mono:-"0."}
  do_vort_damp=".false."
  if [ ${TYPE} = "nh" ]; then # non-hydrostatic
    hord_mt=${hord_mt_nh_mono:-"10"}
    hord_xx=${hord_xx_nh_mono:-"10"}
  else # hydrostatic
    hord_mt=${hord_mt_hydro_mono:-"10"}
    hord_xx=${hord_xx_hydro_mono:-"10"}
  fi

else # non-monotonic options

  d_con=${d_con_nonmono:-"1."}
  do_vort_damp=".true."
  if [ ${TYPE} = "nh" ]; then # non-hydrostatic
    hord_mt=${hord_mt_nh_nonmono:-"5"}
    hord_xx=${hord_xx_nh_nonmono:-"5"}
  else # hydrostatic
    hord_mt=${hord_mt_hydro_nonmono:-"10"}
    hord_xx=${hord_xx_hydro_nonmono:-"10"}
  fi

fi

if [ $(echo $MONO | cut -c-4) != "mono" -a $TYPE = "nh" ]; then
  vtdm4=${vtdm4_nh_nonmono:-"0.06"}
else
  vtdm4=${vtdm4:-"0.05"}
fi

if [ $warm_start = ".true." ]; then # warm start from restart file

  nggps_ic=".false."
  ncep_ic=".false."
  external_ic=".false."
  mountain=".true."
  if [ $read_increment = ".true." ]; then # add increment on the fly to the restarts
    res_latlon_dynamics="fv_increment.nc"
  else
    res_latlon_dynamics='""'
  fi

else # CHGRES'd GFS analyses

  nggps_ic=${nggps_ic:-".true."}
  ncep_ic=${ncep_ic:-".false."}
  external_ic=".true."
  mountain=".false."
  read_increment=".false."
  res_latlon_dynamics='""'

fi

# Stochastic Physics Options
if [ ${SET_STP_SEED:-"YES"} = "YES" ]; then
  ISEED_SKEB=$((CDATE*1000 + MEMBER*10 + 1))
  ISEED_SHUM=$((CDATE*1000 + MEMBER*10 + 2))
  ISEED_SPPT=$((CDATE*1000 + MEMBER*10 + 3))
else
  ISEED=${ISEED:-0}
fi
DO_SKEB=${DO_SKEB:-"NO"}
DO_SPPT=${DO_SPPT:-"NO"}
DO_SHUM=${DO_SHUM:-"NO"}

if [ $DO_SKEB = "YES" ]; then
    do_skeb=".true."
fi
if [ $DO_SHUM = "YES" ]; then
    do_shum=".true."
fi
if [ $DO_SPPT = "YES" ]; then
    do_sppt=".true."
fi

# copy over the tables
DIAG_TABLE=${DIAG_TABLE:-$PARM_FV3DIAG/diag_table}
DATA_TABLE=${DATA_TABLE:-$PARM_FV3DIAG/data_table}
FIELD_TABLE=${FIELD_TABLE:-$PARM_FV3DIAG/field_table}

# build the diag_table with the experiment name and date stamp
if [ $DOIAU = "YES" ]; then
cat > diag_table << EOF
FV3 Forecast
${gPDY:0:4} ${gPDY:4:2} ${gPDY:6:2} ${gcyc} 0 0
EOF
cat $DIAG_TABLE >> diag_table
else
cat > diag_table << EOF
FV3 Forecast
${sPDY:0:4} ${sPDY:4:2} ${sPDY:6:2} ${scyc} 0 0
EOF
cat $DIAG_TABLE >> diag_table
fi

$NCP $DATA_TABLE  data_table
$NCP $FIELD_TABLE field_table

#------------------------------------------------------------------
rm -f nems.configure
cat > nems.configure <<EOF
EARTH_component_list: ATM
ATM_model:            fv3
runSeq::
  ATM
::
EOF

#### ww3 version of nems.configure
if [ $cplwav = ".true." ]; then

# Switch on cpl flag
  cpl=.true.

NTASKS_FV3m1=$((NTASKS_FV3-1))
atm_petlist_bounds=" 0 $((NTASKS_FV3-1))"
wav_petlist_bounds=" $((NTASKS_FV3)) $((NTASKS_FV3m1+npe_wav))"
###  atm_petlist_bounds=" 0   1511"
###  atm_petlist_bounds=$atm_petlist_bounds
###  wav_petlist_bounds="1512 1691"
###  wav_petlist_bounds=$wav_petlist_bounds
  coupling_interval_sec=${coupling_interval_sec:-1800}
  rm -f nems.configure
cat > nems.configure <<EOF
EARTH_component_list: ATM WAV
EARTH_attributes::
  Verbosity = 0
::

ATM_model:                      fv3
ATM_petlist_bounds:             ${atm_petlist_bounds}
ATM_attributes::
  Verbosity = 0
  DumpFields = false
::

WAV_model:                      ww3
WAV_petlist_bounds:             ${wav_petlist_bounds}
WAV_attributes::
  Verbosity = 0
::

runSeq::
  @${coupling_interval_sec}
    ATM
    ATM -> WAV
    WAV
  @
::
EOF
fi

# Set NTASKS_CFG to reflect cplwav
NTASKS_CFG=$NTASKS_FV3
if [ $cplwav = ".true." ]; then
  NTASKS_CFG=$((NTASKS_FV3 + npe_wav))
fi

rm -f model_configure
cat > model_configure <<EOF
total_member:            $ENS_NUM
print_esmf:              ${print_esmf:-.true.}
PE_MEMBER01:             $NTASKS_CFG
start_year:              ${tPDY:0:4}
start_month:             ${tPDY:4:2}
start_day:               ${tPDY:6:2}
start_hour:              ${tcyc}
start_minute:            0
start_second:            0
fhrot:                   ${IAU_FHROT}
nhours_fcst:             $FHMAX
RUN_CONTINUE:            ${RUN_CONTINUE:-".false."}
ENS_SPS:                 ${ENS_SPS:-".false."}

dt_atmos:                $DELTIM
output_1st_tstep_rst:    .false.
calendar:                ${calendar:-'julian'}
cpl:                     ${cpl:-".false."}
memuse_verbose:          ${memuse_verbose:-".false."}
atmos_nthreads:          $NTHREADS_FV3
use_hyper_thread:        ${hyperthread:-".false."}
ncores_per_node:         $cores_per_node
restart_interval:        $restart_interval

quilting:                $QUILTING
write_groups:            ${WRITE_GROUP:-1}
write_tasks_per_group:   ${WRTTASK_PER_GROUP:-24}
output_history:          ${OUTPUT_HISTORY:-".true."}
write_dopost:            ${WRITE_DOPOST:-".false."}
num_files:               ${NUM_FILES:-2}
filename_base:           'atm' 'sfc'
output_grid:             $OUTPUT_GRID
output_file:             $OUTPUT_FILETYPES
ichunk2d:                ${ichunk2d:-0}
jchunk2d:                ${jchunk2d:-0}
ichunk3d:                ${ichunk3d:-0}
jchunk3d:                ${jchunk3d:-0}
kchunk3d:                ${kchunk3d:-0}
ideflate:                ${ideflate:-1}
nbits:                   ${nbits:-14}
write_nemsioflip:        $WRITE_NEMSIOFLIP
write_fsyncflag:         $WRITE_FSYNCFLAG
imo:                     $LONB_IMO
jmo:                     $LATB_JMO

nfhout:                  $FHOUT
nfhmax_hf:               $FHMAX_HF
nfhout_hf:               $FHOUT_HF
nsout:                   $NSOUT
iau_offset:              ${IAU_OFFSET}
EOF

#&coupler_nml
#  months = ${months:-0}
#  days = ${days:-$((FHMAX/24))}
#  hours = ${hours:-$((FHMAX-24*(FHMAX/24)))}
#  dt_atmos = $DELTIM
#  dt_ocean = $DELTIM
#  current_date = $curr_date
#  calendar = 'julian'
#  memuse_verbose = .false.
#  atmos_nthreads = $NTHREADS_FV3
#  use_hyper_thread = ${hyperthread:-".false."}
#  ncores_per_node = $cores_per_node
#  restart_secs = $restart_secs
#  $coupler_nml
#/

cat > input.nml <<EOF
&amip_interp_nml
  interp_oi_sst = .true.
  use_ncep_sst = .true.
  use_ncep_ice = .false.
  no_anom_sst = .false.
  data_set = 'reynolds_oi'
  date_out_of_range = 'climo'
  $amip_interp_nml
/

&atmos_model_nml
  blocksize = $blocksize
  chksum_debug = $chksum_debug
  dycore_only = $dycore_only
  fdiag = $FDIAG
  fhmax = $FHMAX
  fhout = $FHOUT
  fhmaxhf = $FHMAX_HF
  fhouthf = $FHOUT_HF
  $atmos_model_nml
/

&diag_manager_nml
  prepend_date = .false.
  $diag_manager_nml
/

&fms_io_nml
  checksum_required = .false.
  max_files_r = 100
  max_files_w = 100
  $fms_io_nml
/

&mpp_io_nml
shuffle=${shuffle:-1}
deflate_level=${deflate_level:-1}
/

&fms_nml
  clock_grain = 'ROUTINE'
  domains_stack_size = ${domains_stack_size:-3000000}
  print_memory_usage = ${print_memory_usage:-".false."}
  $fms_nml
/

&fv_core_nml
  layout = $layout_x,$layout_y
  io_layout = $io_layout
  npx = $npx
  npy = $npy
  ntiles = $ntiles
  npz = $npz
  grid_type = -1
  make_nh = $make_nh
  fv_debug = ${fv_debug:-".false."}
  range_warn = ${range_warn:-".false."}
  reset_eta = .false.
  n_sponge = ${n_sponge:-"10"}
  nudge_qv = ${nudge_qv:-".true."}
  nudge_dz = ${nudge_dz:-".false."}
  tau = ${tau:-10.}
  rf_cutoff = ${rf_cutoff:-"7.5e2"}
  d2_bg_k1 = ${d2_bg_k1:-"0.15"}
  d2_bg_k2 = ${d2_bg_k2:-"0.02"}
  kord_tm = ${kord_tm:-"-9"}
  kord_mt = ${kord_mt:-"9"}
  kord_wz = ${kord_wz:-"9"}
  kord_tr = ${kord_tr:-"9"}
  hydrostatic = $hydrostatic
  phys_hydrostatic = $phys_hydrostatic
  use_hydro_pressure = $use_hydro_pressure
  beta = 0.
  a_imp = 1.
  p_fac = 0.1
  k_split = $k_split
  n_split = $n_split
  nwat = ${nwat:-2}
  na_init = $na_init
  d_ext = 0.
  dnats = ${dnats:-0}
  fv_sg_adj = ${fv_sg_adj:-"450"}
  d2_bg = 0.
  nord = ${nord:-3}
  dddmp = ${dddmp:-0.2}
  d4_bg = ${d4_bg:-0.15}
  vtdm4 = $vtdm4
  delt_max = ${delt_max:-"0.002"}
  ke_bg = 0.
  do_vort_damp = $do_vort_damp
  external_ic = $external_ic
  external_eta = ${external_eta:-.true.}
  gfs_phil = ${gfs_phil:-".false."}
  nggps_ic = $nggps_ic
  mountain = $mountain
  ncep_ic = $ncep_ic
  d_con = $d_con
  hord_mt = $hord_mt
  hord_vt = $hord_xx
  hord_tm = $hord_xx
  hord_dp = -$hord_xx
  hord_tr = ${hord_tr:-"8"}
  adjust_dry_mass = ${adjust_dry_mass:-".false."}
  consv_te = $consv_te
  do_sat_adj = ${do_sat_adj:-".false."}
  consv_am = .false.
  fill = .true.
  dwind_2d = .false.
  print_freq = $print_freq
  warm_start = $warm_start
  no_dycore = $no_dycore
  z_tracer = .true.
  agrid_vel_rst = ${agrid_vel_rst:-".true."}
  read_increment = $read_increment
  res_latlon_dynamics = $res_latlon_dynamics
  $fv_core_nml
/
<<<<<<< HEAD

=======
>>>>>>> 0aa8dacf
&cires_ugwp_nml
       knob_ugwp_solver  = ${knob_ugwp_solver:-2}
       knob_ugwp_source  = ${knob_ugwp_source:-1,1,0,0}
       knob_ugwp_wvspec  = ${knob_ugwp_wvspec:-1,25,25,25}
       knob_ugwp_azdir   = ${knob_ugwp_azdir:-2,4,4,4}
       knob_ugwp_stoch   = ${knob_ugwp_stoch:-0,0,0,0}
       knob_ugwp_effac   = ${knob_ugwp_effac:-1,1,1,1}
       knob_ugwp_doaxyz  = ${knob_ugwp_doaxyz:-1}
       knob_ugwp_doheat  = ${knob_ugwp_doheat:-1}
       knob_ugwp_dokdis  = ${knob_ugwp_dokdis:-1}
       knob_ugwp_ndx4lh  = ${knob_ugwp_ndx4lh:-1}
       knob_ugwp_version = ${knob_ugwp_version:-0}
       launch_level      = ${launch_level:-54}                   
/

&external_ic_nml
  filtered_terrain = $filtered_terrain
  levp = $LEVS
  gfs_dwinds = $gfs_dwinds
  checker_tr = .false.
  nt_checker = 0
  $external_ic_nml
/

&gfs_physics_nml
  fhzero       = $FHZER
  h2o_phys     = ${h2o_phys:-".true."}
  ldiag3d      = ${ldiag3d:-".false."}
  fhcyc        = $FHCYC
  use_ufo      = ${use_ufo:-".true."}
  pre_rad      = ${pre_rad:-".false."}
  ncld         = ${ncld:-1}
  imp_physics  = ${imp_physics:-"99"}
  pdfcld       = ${pdfcld:-".false."}
  fhswr        = ${FHSWR:-"3600."}
  fhlwr        = ${FHLWR:-"3600."}
  ialb         = ${IALB:-"1"}
  iems         = ${IEMS:-"1"}
  iaer         = $IAER
  icliq_sw     = ${icliq_sw:-"2"}
  iovr_lw      = ${iovr_lw:-"3"}
  iovr_sw      = ${iovr_sw:-"3"}
  ico2         = $ICO2
  isubc_sw     = ${isubc_sw:-"2"}
  isubc_lw     = ${isubc_lw:-"2"}
  isol         = ${ISOL:-"2"}
  lwhtr        = ${lwhtr:-".true."}
  swhtr        = ${swhtr:-".true."}
  cnvgwd       = ${cnvgwd:-".true."}
  shal_cnv     = ${shal_cnv:-".true."}
  cal_pre      = ${cal_pre:-".true."}
  redrag       = ${redrag:-".true."}
  dspheat      = ${dspheat:-".true."}
  hybedmf      = ${hybedmf:-".false."}
  satmedmf     = ${satmedmf-".true."}
  isatmedmf    = ${isatmedmf-"1"}
  lheatstrg    = ${lheatstrg-".false."}
  random_clds  = ${random_clds:-".true."}
  trans_trac   = ${trans_trac:-".true."}
  cnvcld       = ${cnvcld:-".true."}
  imfshalcnv   = ${imfshalcnv:-"2"}
  imfdeepcnv   = ${imfdeepcnv:-"2"}
  cdmbgwd      = ${cdmbgwd:-"3.5,0.25"}
  prslrd0      = ${prslrd0:-"0."}
  ivegsrc      = ${ivegsrc:-"1"}
  isot         = ${isot:-"1"}
  lsoil        = ${lsoil:-"4"}
  lsm          = ${lsm:-"2"}
  iopt_dveg    = ${iopt_dveg:-"1"}
  iopt_crs     = ${iopt_crs:-"1"}
  iopt_btr     = ${iopt_btr:-"1"}
  iopt_run     = ${iopt_run:-"1"}
  iopt_sfc     = ${iopt_sfc:-"1"}
  iopt_frz     = ${iopt_frz:-"1"}
  iopt_inf     = ${iopt_inf:-"1"}
  iopt_rad     = ${iopt_rad:-"1"}
  iopt_alb     = ${iopt_alb:-"2"}
  iopt_snf     = ${iopt_snf:-"4"}
  iopt_tbot    = ${iopt_tbot:-"2"}
  iopt_stc     = ${iopt_stc:-"1"}
  debug        = ${gfs_phys_debug:-".false."}
  nstf_name    = $nstf_name
  nst_anl      = $nst_anl
  psautco      = ${psautco:-"0.0008,0.0005"}
  prautco      = ${prautco:-"0.00015,0.00015"}
  lgfdlmprad   = ${lgfdlmprad:-".false."}
  effr_in      = ${effr_in:-".false."}
  cplwav       = ${cplwav:-".false."}
  ldiag_ugwp   = ${ldiag_ugwp:-".false."}
  do_ugwp      = ${do_ugwp:-".true."}
  do_tofd      = ${do_tofd:-".true."}
  do_sppt      = ${do_sppt:-".false."}
  do_shum      = ${do_shum:-".false."}
  do_skeb      = ${do_skeb:-".false."}
EOF

# Add namelist for IAU
if [ $DOIAU = "YES" ]; then
  cat >> input.nml << EOF
  iaufhrs      = ${IAUFHRS}
  iau_delthrs  = ${IAU_DELTHRS}
  iau_inc_files= ${IAU_INC_FILES}
  iau_drymassfixer = .true.
EOF
fi

cat >> input.nml <<EOF
  $gfs_physics_nml
/
EOF

echo "" >> input.nml

cat >> input.nml <<EOF
&gfdl_cloud_microphysics_nml
  sedi_transport = .true.
  do_sedi_heat = .false.
  rad_snow = .true.
  rad_graupel = .true.
  rad_rain = .true.
  const_vi = .F.
  const_vs = .F.
  const_vg = .F.
  const_vr = .F.
  vi_max = 1.
  vs_max = 2.
  vg_max = 12.
  vr_max = 12.
  qi_lim = 1.
  prog_ccn = .false.
  do_qa = .true.
  fast_sat_adj = .true.
  tau_l2v = 225.
  tau_v2l = 150.
  tau_g2v = 900.
  rthresh = 10.e-6  ! This is a key parameter for cloud water
  dw_land  = 0.16
  dw_ocean = 0.10
  ql_gen = 1.0e-3
  ql_mlt = 1.0e-3
  qi0_crt = 8.0E-5
  qs0_crt = 1.0e-3
  tau_i2s = 1000.
  c_psaci = 0.05
  c_pgacs = 0.01
  rh_inc = 0.30
  rh_inr = 0.30
  rh_ins = 0.30
  ccn_l = 300.
  ccn_o = 100.
  c_paut = 0.5
  c_cracw = 0.8
  use_ppm = .false.
  use_ccn = .true.
  mono_prof = .true.
  z_slope_liq  = .true.
  z_slope_ice  = .true.
  de_ice = .false.
  fix_negative = .true.
  icloud_f = 1
  mp_time = 150.
  reiflag = ${reiflag:-"2"}
<<<<<<< HEAD

=======
>>>>>>> 0aa8dacf
  $gfdl_cloud_microphysics_nml
/

&interpolator_nml
  interp_method = 'conserve_great_circle'
  $interpolator_nml
/

&namsfc
  FNGLAC   = '${FNGLAC}'
  FNMXIC   = '${FNMXIC}'
  FNTSFC   = '${FNTSFC}'
  FNSNOC   = '${FNSNOC}'
  FNZORC   = '${FNZORC}'
  FNALBC   = '${FNALBC}'
  FNALBC2  = '${FNALBC2}'
  FNAISC   = '${FNAISC}'
  FNTG3C   = '${FNTG3C}'
  FNVEGC   = '${FNVEGC}'
  FNVETC   = '${FNVETC}'
  FNSOTC   = '${FNSOTC}'
  FNSMCC   = '${FNSMCC}'
  FNMSKH   = '${FNMSKH}'
  FNTSFA   = '${FNTSFA}'
  FNACNA   = '${FNACNA}'
  FNSNOA   = '${FNSNOA}'
  FNVMNC   = '${FNVMNC}'
  FNVMXC   = '${FNVMXC}'
  FNSLPC   = '${FNSLPC}'
  FNABSC   = '${FNABSC}'
  LDEBUG = ${LDEBUG:-".false."}
  FSMCL(2) = ${FSMCL2:-99999}
  FSMCL(3) = ${FSMCL3:-99999}
  FSMCL(4) = ${FSMCL4:-99999}
  LANDICE  = ${landice:-".true."}
  FTSFS = ${FTSFS:-90}
  FAISL = ${FAISL:-99999}
  FAISS = ${FAISS:-99999}
  FSNOL = ${FSNOL:-99999}
  FSNOS = ${FSNOS:-99999}
  FSICL = 99999
  FSICS = 99999
  FTSFL = 99999
  FVETL = 99999
  FSOTL = 99999
  FvmnL = 99999
  FvmxL = 99999
  FSLPL = 99999
  FABSL = 99999
  $namsfc_nml
/

&fv_grid_nml
  grid_file = 'INPUT/grid_spec.nc'
  $fv_grid_nml
/
EOF

# Add namelist for stochastic physics options
echo "" >> input.nml
if [ $MEMBER -gt 0 ]; then

    cat >> input.nml << EOF
&nam_stochy
EOF

  if [ $DO_SKEB = "YES" ]; then
    cat >> input.nml << EOF
  skeb = $SKEB
  iseed_skeb = ${ISEED_SKEB:-$ISEED}
  skeb_tau = ${SKEB_TAU:-"-999."}
  skeb_lscale = ${SKEB_LSCALE:-"-999."}
  skebnorm = ${SKEBNORM:-"1"}
  skeb_npass = ${SKEB_nPASS:-"30"}
  skeb_vdof = ${SKEB_VDOF:-"5"}
EOF
  fi

  if [ $DO_SHUM = "YES" ]; then
    cat >> input.nml << EOF
  shum = $SHUM
  iseed_shum = ${ISEED_SHUM:-$ISEED}
  shum_tau = ${SHUM_TAU:-"-999."}
  shum_lscale = ${SHUM_LSCALE:-"-999."}
EOF
  fi

  if [ $DO_SPPT = "YES" ]; then
    cat >> input.nml << EOF
  sppt = $SPPT
  iseed_sppt = ${ISEED_SPPT:-$ISEED}
  sppt_tau = ${SPPT_TAU:-"-999."}
  sppt_lscale = ${SPPT_LSCALE:-"-999."}
  sppt_logit = ${SPPT_LOGIT:-".true."}
  sppt_sfclimit = ${SPPT_SFCLIMIT:-".true."}
  use_zmtnblck = ${use_zmtnblck:-".true."}
EOF
  fi

  cat >> input.nml << EOF
  $nam_stochy_nml
/
EOF


    cat >> input.nml << EOF
&nam_sfcperts
  $nam_sfcperts_nml
/
EOF

else

  cat >> input.nml << EOF
&nam_stochy
/
&nam_sfcperts
/
EOF

fi


#------------------------------------------------------------------
# make symbolic links to write forecast files directly in memdir
cd $DATA
if [ $QUILTING = ".true." -a $OUTPUT_GRID = "gaussian_grid" ]; then
  fhr=$FHMIN
  while [ $fhr -le $FHMAX ]; do
    FH3=$(printf %03i $fhr)
    FH2=$(printf %02i $fhr)
    atmi=atmf${FH3}.$affix
    sfci=sfcf${FH3}.$affix
    logi=logf${FH3}
    pgbi=GFSPRS.GrbF${FH2}
    flxi=GFSFLX.GrbF${FH2}
    atmo=$memdir/${CDUMP}.t${cyc}z.atmf${FH3}.$affix
    sfco=$memdir/${CDUMP}.t${cyc}z.sfcf${FH3}.$affix
    logo=$memdir/${CDUMP}.t${cyc}z.logf${FH3}.txt
    pgbo=$memdir/${CDUMP}.t${cyc}z.master.grb2f${FH3}
    flxo=$memdir/${CDUMP}.t${cyc}z.sfluxgrbf${FH3}.grib2
    eval $NLN $atmo $atmi
    eval $NLN $sfco $sfci
    eval $NLN $logo $logi
    if [ $WRITE_DOPOST = ".true." ]; then
      eval $NLN $pgbo $pgbi
      eval $NLN $flxo $flxi
    fi
    FHINC=$FHOUT
    if [ $FHMAX_HF -gt 0 -a $FHOUT_HF -gt 0 -a $fhr -lt $FHMAX_HF ]; then
      FHINC=$FHOUT_HF
    fi
    fhr=$((fhr+FHINC))
  done
else
  for n in $(seq 1 $ntiles); do
    eval $NLN nggps2d.tile${n}.nc       $memdir/nggps2d.tile${n}.nc
    eval $NLN nggps3d.tile${n}.nc       $memdir/nggps3d.tile${n}.nc
    eval $NLN grid_spec.tile${n}.nc     $memdir/grid_spec.tile${n}.nc
    eval $NLN atmos_static.tile${n}.nc  $memdir/atmos_static.tile${n}.nc
    eval $NLN atmos_4xdaily.tile${n}.nc $memdir/atmos_4xdaily.tile${n}.nc
  done
fi

#------------------------------------------------------------------
# run the executable

$NCP $FCSTEXECDIR/$FCSTEXEC $DATA/.
export OMP_NUM_THREADS=$NTHREADS_FV3
$APRUN_FV3 $DATA/$FCSTEXEC 1>&1 2>&2
export ERR=$?
export err=$ERR
$ERRSCRIPT || exit $err

#------------------------------------------------------------------
if [ $SEND = "YES" ]; then

  # Copy gdas and enkf member restart files
  if [ $CDUMP = "gdas" -a $rst_invt1 -gt 0 ]; then
    cd $DATA/RESTART
    mkdir -p $memdir/RESTART

    for rst_int in $restart_interval ; do
     if [ $rst_int -ge 0 ]; then
       RDATE=$($NDATE +$rst_int $CDATE)
       rPDY=$(echo $RDATE | cut -c1-8)
       rcyc=$(echo $RDATE | cut -c9-10)
       for file in $(ls ${rPDY}.${rcyc}0000.*) ; do
         $NCP $file $memdir/RESTART/$file
       done
       if [ $cplwav = ".true." ]; then
         WRDIR=$COMINWW3/${COMPONENTRSTwave}.${PDY}/${cyc}/restart
         for wavGRD in $waveGRD ; do
         # Copy wave IC for the next cycle
           $NCP $DATA/${rPDY}.${rcyc}0000.restart.${wavGRD} ${WRDIR}
         done
       fi
     fi
    done
    if [ $DOIAU = "YES" ] || [ $DOIAU_coldstart = "YES" ]; then
      # if IAU is on, save restart at start of IAU window
      rst_iau=$(( ${IAU_OFFSET} - (${IAU_DELTHRS}/2) ))
      if [ $rst_iau -lt 0 ];then
         rst_iau=$(( (${IAU_DELTHRS}) - ${IAU_OFFSET} ))
      fi
      RDATE=$($NDATE +$rst_iau $CDATE)
      rPDY=$(echo $RDATE | cut -c1-8)
      rcyc=$(echo $RDATE | cut -c9-10)
      for file in $(ls ${rPDY}.${rcyc}0000.*) ; do
         $NCP $file $memdir/RESTART/$file
      done
      if [ $cplwav = ".true." ]; then
        WRDIR=$COMINWW3/${COMPONENTRSTwave}.${PDY}/${cyc}/restart
        for wavGRD in $waveGRD ; do
        # Copy wave IC for the next cycle
           $NCP $DATA/${rPDY}.${rcyc}0000.restart.${wavGRD} ${WRDIR}
        done
      fi
    fi

  fi

fi

#------------------------------------------------------------------
# Clean up before leaving
if [ $mkdata = "YES" ]; then rm -rf $DATA; fi

#------------------------------------------------------------------
set +x
if [ $VERBOSE = "YES" ] ; then
  echo $(date) EXITING $0 with return code $err >&2
fi
exit 0<|MERGE_RESOLUTION|>--- conflicted
+++ resolved
@@ -924,10 +924,7 @@
   res_latlon_dynamics = $res_latlon_dynamics
   $fv_core_nml
 /
-<<<<<<< HEAD
-
-=======
->>>>>>> 0aa8dacf
+
 &cires_ugwp_nml
        knob_ugwp_solver  = ${knob_ugwp_solver:-2}
        knob_ugwp_source  = ${knob_ugwp_source:-1,1,0,0}
@@ -1090,10 +1087,7 @@
   icloud_f = 1
   mp_time = 150.
   reiflag = ${reiflag:-"2"}
-<<<<<<< HEAD
-
-=======
->>>>>>> 0aa8dacf
+
   $gfdl_cloud_microphysics_nml
 /
 
