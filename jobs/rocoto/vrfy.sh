#!/bin/ksh -x

###############################################################
## Abstract:
## Inline verification and diagnostics driver script
## RUN_ENVIR : runtime environment (emc | nco)
## HOMEgfs   : /full/path/to/workflow
## EXPDIR : /full/path/to/config/files
## CDATE  : current analysis date (YYYYMMDDHH)
## CDUMP  : cycle name (gdas / gfs)
## PDY    : current date (YYYYMMDD)
## cyc    : current cycle (HH)
###############################################################

###############################################################
echo
echo "=============== START TO SOURCE FV3GFS WORKFLOW MODULES ==============="
. $HOMEgfs/ush/load_fv3gfs_modules.sh
status=$?
[[ $status -ne 0 ]] && exit $status


###############################################################
echo
echo "=============== START TO SOURCE RELEVANT CONFIGS ==============="
configs="base vrfy"
for config in $configs; do
    . $EXPDIR/config.${config}
    status=$?
    [[ $status -ne 0 ]] && exit $status
done


###############################################################
echo
echo "=============== START TO SOURCE MACHINE RUNTIME ENVIRONMENT ==============="
. $BASE_ENV/${machine}.env vrfy
status=$?
[[ $status -ne 0 ]] && exit $status

###############################################################
export CDATEm1=$($NDATE -24 $CDATE)
export PDYm1=$(echo $CDATEm1 | cut -c1-8)

export COMIN="$ROTDIR/$CDUMP.$PDY/$cyc"
export DATAROOT="$RUNDIR/$CDATE/$CDUMP/vrfy"
[[ -d $DATAROOT ]] && rm -rf $DATAROOT
mkdir -p $DATAROOT


###############################################################
echo
echo "=============== START TO GENERATE QUARTER DEGREE GRIB1 FILES ==============="
if [ $MKPGB4PRCP = "YES" -a $CDUMP = "gfs" ]; then
    nthreads_env=${OMP_NUM_THREADS:-1} # get threads set in env
    export OMP_NUM_THREADS=1
    cd $COMIN
    fhmax=$vhr_rain
    fhr=0
    while [ $fhr -le $fhmax ]; do
       fhr2=$(printf %02i $fhr)
       fhr3=$(printf %03i $fhr)
       fname=${CDUMP}.t${cyc}z.sfluxgrbf$fhr3.grib2
       fileout=$ARCDIR/pgbq${fhr2}.${CDUMP}.${CDATE}.grib2
       $WGRIB2 $fname -match "(:PRATE:surface:)|(:TMP:2 m above ground:)" -grib $fileout
       (( fhr = $fhr + 6 ))
    done
    cd $DATAROOT
    export OMP_NUM_THREADS=$nthreads_env # revert to threads set in env
fi


###############################################################
echo
echo "=============== START TO RUN MOS ==============="
if [ $RUNMOS = "YES" -a $CDUMP = "gfs" ]; then
    $RUNGFSMOSSH $PDY$cyc 
fi


###############################################################
echo
echo "=============== START TO RUN FIT2OBS VERIFICATION ==============="
if [ $VRFYFITS = "YES" -a $CDUMP = $CDFNL -a $CDATE != $SDATE ]; then

    export CDUMPFCST=$VDUMP
    export TMPDIR="$RUNDIR/$CDATE/$CDUMP"
    [[ ! -d $TMPDIR ]] && mkdir -p $TMPDIR

    export RUN_ENVIR_SAVE=$RUN_ENVIR
    export RUN_ENVIR=devpara

    $PREPQFITSH $PSLOT $CDATE $ROTDIR $ARCDIR $TMPDIR

    export RUN_ENVIR=$RUN_ENVIR_SAVE

fi


###############################################################
echo
echo "=============== START TO RUN VSDB STEP1, VERIFY PRCIP AND GRID2OBS ==============="
if [ $CDUMP = "gfs" ]; then

<<<<<<< HEAD
    if [ $VSDB_STEP1 = "YES" -o $VRFYPRCP = "YES" -o $VRFYG2OBS = "YES" ]; then
 
        xdate=$(echo $($NDATE -${BACKDATEVSDB} $CDATE) | cut -c1-8)
        export ARCDIR1="$NOSCRUB/archive"
        export rundir="$RUNDIR/$CDUMP/$CDATE/vrfy/vsdb_exp"
        export COMROT="$ARCDIR1/dummy"

        $VSDBSH $xdate $xdate $vlength $cyc $PSLOT $CDATE $CDUMP $gfs_cyc $rain_bucket
=======
    if [ $VRFY_PCKG2RUN = "VSDB" -o $VRFY_PCKG2RUN = "BOTH" ]; then
        if [ $VSDB_STEP1 = "YES" -o $VRFYPRCP = "YES" -o $VRFYG2OBS = "YES" ]; then
 
            xdate=$(echo $($NDATE -${BACKDATEVSDB} $CDATE) | cut -c1-8)
            export ARCDIR1="$NOSCRUB/archive"
            export rundir="$RUNDIR/$CDUMP/$CDATE/vrfy/vsdb_exp"
            export COMROT="$ARCDIR1/dummy"

            $VSDBSH $xdate $xdate $vlength $cyc $PSLOT $CDATE $CDUMP $gfs_cyc $rain_bucket
>>>>>>> e4b6b7d3

        fi
    fi
fi


###############################################################
echo
echo "=============== START TO RUN METPLUS VERIFICATION ==============="
if [ $CDUMP = "gfs" ]; then

    if [ $VRFY_PCKG2RUN = "METPLUS" -o $VRFY_PCKG2RUN = "BOTH" ]; then
        if [ $RUN_METPLUS_GRID2GRID_STEP1 = "YES" -o $RUN_METPLUS_GRID2OBS_STEP1 = "YES" -o $RUN_METPLUS_PRECIP_STEP1 = "YES" ]; then
            
            $VERIF_GLOBALSH 
 
        fi
     fi
 fi


###############################################################
echo
echo "=============== START TO RUN RADMON DATA EXTRACTION ==============="
if [ $VRFYRAD = "YES" -a $CDUMP = $CDFNL -a $CDATE != $SDATE ]; then

    export EXP=$PSLOT
    export COMOUT="$ROTDIR/$CDUMP.$PDY/$cyc"
    export jlogfile="$ROTDIR/logs/$CDATE/${CDUMP}radmon.log"
    export TANKverf_rad="$TANKverf/stats/$PSLOT/$CDUMP.$PDY"
    export TANKverf_radM1="$TANKverf/stats/$PSLOT/$CDUMP.$PDYm1"
    export MY_MACHINE=$machine

    $VRFYRADSH

fi


###############################################################
echo
echo "=============== START TO RUN OZMON DATA EXTRACTION ==============="
if [ $VRFYOZN = "YES" -a $CDUMP = $CDFNL -a $CDATE != $SDATE ]; then

    export EXP=$PSLOT
    export COMOUT="$ROTDIR/$CDUMP.$PDY/$cyc"
    export jlogfile="$ROTDIR/logs/$CDATE/${CDUMP}oznmon.log"
    export TANKverf_ozn="$TANKverf_ozn/stats/$PSLOT/$CDUMP.$PDY"
    export TANKverf_oznM1="$TANKverf_ozn/stats/$PSLOT/$CDUMP.$PDYm1"
    export MY_MACHINE=$machine

    $VRFYOZNSH

fi


###############################################################
echo
echo "=============== START TO RUN MINMON ==============="
if [ $VRFYMINMON = "YES" -a $CDATE != $SDATE ]; then

    export COMOUT="$ROTDIR/$CDUMP.$PDY/$cyc"
    export jlogfile="$ROTDIR/logs/$CDATE/${CDUMP}minmon.log"
    export M_TANKverfM0="$M_TANKverf/stats/$PSLOT/$CDUMP.$PDY"
    export M_TANKverfM1="$M_TANKverf/stats/$PSLOT/$CDUMP.$PDYm1"
    export MY_MACHINE=$machine

    $VRFYMINSH

fi


################################################################################
echo
echo "=============== START TO RUN CYCLONE TRACK VERIFICATION ==============="
if [ $VRFYTRAK = "YES" ]; then
    $TRACKERSH  
fi


################################################################################
echo
echo "=============== START TO RUN CYCLONE GENESIS VERIFICATION ==============="
if [ $VRFYGENESIS = "YES" -a $CDUMP = "gfs" ]; then
    $GENESISSH
fi

###############################################################
# Force Exit out cleanly
if [ ${KEEPDATA:-"NO"} = "NO" ] ; then rm -rf $DATAROOT ; fi
exit 0<|MERGE_RESOLUTION|>--- conflicted
+++ resolved
@@ -102,7 +102,6 @@
 echo "=============== START TO RUN VSDB STEP1, VERIFY PRCIP AND GRID2OBS ==============="
 if [ $CDUMP = "gfs" ]; then
 
-<<<<<<< HEAD
     if [ $VSDB_STEP1 = "YES" -o $VRFYPRCP = "YES" -o $VRFYG2OBS = "YES" ]; then
  
         xdate=$(echo $($NDATE -${BACKDATEVSDB} $CDATE) | cut -c1-8)
@@ -111,19 +110,6 @@
         export COMROT="$ARCDIR1/dummy"
 
         $VSDBSH $xdate $xdate $vlength $cyc $PSLOT $CDATE $CDUMP $gfs_cyc $rain_bucket
-=======
-    if [ $VRFY_PCKG2RUN = "VSDB" -o $VRFY_PCKG2RUN = "BOTH" ]; then
-        if [ $VSDB_STEP1 = "YES" -o $VRFYPRCP = "YES" -o $VRFYG2OBS = "YES" ]; then
- 
-            xdate=$(echo $($NDATE -${BACKDATEVSDB} $CDATE) | cut -c1-8)
-            export ARCDIR1="$NOSCRUB/archive"
-            export rundir="$RUNDIR/$CDUMP/$CDATE/vrfy/vsdb_exp"
-            export COMROT="$ARCDIR1/dummy"
-
-            $VSDBSH $xdate $xdate $vlength $cyc $PSLOT $CDATE $CDUMP $gfs_cyc $rain_bucket
->>>>>>> e4b6b7d3
-
-        fi
     fi
 fi
 
