#!/usr/bin/env python

'''
    PROGRAM:
        Create the ROCOTO workflow given the configuration of the GFS parallel

    AUTHOR:
        Rahul.Mahajan
        rahul.mahajan@noaa.gov

    FILE DEPENDENCIES:
        1. config files for the parallel; e.g. config.base, config.fcst[.gfs], etc.
        Without these dependencies, the script will fail

    OUTPUT:
        1. PSLOT.xml: XML workflow
        2. PSLOT.crontab: crontab for ROCOTO run command
'''

import os
import sys
import re
import numpy as np
from datetime import datetime, timedelta
from argparse import ArgumentParser, ArgumentDefaultsHelpFormatter
from collections import OrderedDict
import rocoto
import workflow_utils as wfu

def main():
    parser = ArgumentParser(description='Setup XML workflow and CRONTAB for a GFS parallel.', formatter_class=ArgumentDefaultsHelpFormatter)
    parser.add_argument('--expdir', help='full path to experiment directory containing config files', type=str, required=False, default=os.environ['PWD'])
    args = parser.parse_args()

    configs = wfu.get_configs(args.expdir)

    _base = wfu.config_parser([wfu.find_config('config.base', configs)])

    if not os.path.samefile(args.expdir, _base['EXPDIR']):
        print 'MISMATCH in experiment directories!'
        print 'config.base: EXPDIR = %s' % repr(_base['EXPDIR'])
        print 'input arg:     --expdir = %s' % repr(args.expdir)
        sys.exit(1)

<<<<<<< HEAD
    gfs_steps = ['prep', 'anal', 'gldas', 'fcst', 'postsnd', 'post', 'vrfy', 'metp', 'arch']
    gfs_steps_gempak = ['gempak']
    gfs_steps_awips = ['awips']
    hyb_steps = ['eobs', 'eomg', 'eupd', 'ecen', 'efcs', 'epos', 'earc']
    #wav_steps = ['waveinit', 'waveprep', 'wavepostsbs', 'wavepost', 'wavestat']
    wav_steps = ['waveinit', 'waveprep', 'wavepostsbs']
    wav_steps_gempak = ['wavegempaksbs']
    wav_steps_awips = ['waveawipssbs', 'waveawips']
=======
    gfs_steps = ['prep', 'anal', 'gldas', 'fcst', 'postsnd', 'post', 'awips', 'gempak', 'vrfy', 'metp', 'arch']
    hyb_steps = ['eobs', 'eomg', 'eupd', 'ecen', 'esfc', 'efcs', 'epos', 'earc']
>>>>>>> 7440aad1

    steps = gfs_steps + hyb_steps if _base.get('DOHYBVAR', 'NO') == 'YES' else gfs_steps
    steps = steps + gfs_steps_gempak if _base.get('DO_GEMPAK', 'NO') == 'YES' else steps
    steps = steps + gfs_steps_awips if _base.get('DO_AWIPS', 'NO') == 'YES' else steps
    steps = steps + wav_steps if _base.get('DO_WAVE', 'NO') == 'YES' else steps
    steps = steps + wav_steps_gempak if _base.get('DO_GEMPAK', 'NO') == 'YES' else steps
    steps = steps + wav_steps_awips if _base.get('DO_AWIPS', 'NO') == 'YES' else steps

    dict_configs = wfu.source_configs(configs, steps)

    # Check and set gfs_cyc specific variables
    if dict_configs['base']['gfs_cyc'] != 0:
        dict_configs['base'] = get_gfs_cyc_dates(dict_configs['base'])

    # First create workflow XML
    create_xml(dict_configs)

    # Next create the crontab
    wfu.create_crontab(dict_configs['base'])

    return


def get_gfs_cyc_dates(base):
    '''
        Generate GFS dates from experiment dates and gfs_cyc choice
    '''

    base_out = base.copy()

    gfs_cyc = base['gfs_cyc']
    sdate = base['SDATE']
    edate = base['EDATE']

    interval_gfs = wfu.get_gfs_interval(gfs_cyc)

    # Set GFS cycling dates
    hrdet = 0
    if gfs_cyc == 1:
        hrinc = 24 - sdate.hour
        hrdet = edate.hour
    elif gfs_cyc == 2:
        if sdate.hour in [0, 12]:
            hrinc = 12
        elif sdate.hour in [6, 18]:
            hrinc = 6
        if edate.hour in [6, 18]:
            hrdet = 6
    elif gfs_cyc == 4:
        hrinc = 6
    sdate_gfs = sdate + timedelta(hours=hrinc)
    edate_gfs = edate - timedelta(hours=hrdet)
    if sdate_gfs > edate:
        print 'W A R N I N G!'
        print 'Starting date for GFS cycles is after Ending date of experiment'
        print 'SDATE = %s,     EDATE = %s' % (sdate.strftime('%Y%m%d%H'), edate.strftime('%Y%m%d%H'))
        print 'SDATE_GFS = %s, EDATE_GFS = %s' % (sdate_gfs.strftime('%Y%m%d%H'), edate_gfs.strftime('%Y%m%d%H'))
        gfs_cyc = 0

    base_out['gfs_cyc'] = gfs_cyc
    base_out['SDATE_GFS'] = sdate_gfs
    base_out['EDATE_GFS'] = edate_gfs
    base_out['INTERVAL_GFS'] = interval_gfs

    fhmax_gfs = {}
    for hh in ['00', '06', '12', '18']:
        fhmax_gfs[hh] = base.get('FHMAX_GFS_%s' % hh, 'FHMAX_GFS_00')
    base_out['FHMAX_GFS'] = fhmax_gfs

    return base_out


def get_preamble():
    '''
        Generate preamble for XML
    '''

    strings = []

    strings.append('<?xml version="1.0"?>\n')
    strings.append('<!DOCTYPE workflow\n')
    strings.append('[\n')
    strings.append('\t<!--\n')
    strings.append('\tPROGRAM\n')
    strings.append('\t\tMain workflow manager for cycling Global Forecast System\n')
    strings.append('\n')
    strings.append('\tAUTHOR:\n')
    strings.append('\t\tRahul Mahajan\n')
    strings.append('\t\trahul.mahajan@noaa.gov\n')
    strings.append('\n')
    strings.append('\tNOTES:\n')
    strings.append('\t\tThis workflow was automatically generated at %s\n' % datetime.now())
    strings.append('\t-->\n')

    return ''.join(strings)


def get_definitions(base):
    '''
        Create entities related to the experiment
    '''

    machine = base.get('machine', wfu.detectMachine())
    scheduler = wfu.get_scheduler(machine)

    strings = []

    strings.append('\n')
    strings.append('\t<!-- Experiment parameters such as name, starting, ending dates -->\n')
    strings.append('\t<!ENTITY PSLOT "%s">\n' % base['PSLOT'])
    strings.append('\t<!ENTITY SDATE "%s">\n' % base['SDATE'].strftime('%Y%m%d%H%M'))
    strings.append('\t<!ENTITY EDATE "%s">\n' % base['EDATE'].strftime('%Y%m%d%H%M'))

    if base['gfs_cyc'] != 0:
        strings.append(get_gfs_dates(base))
        strings.append('\n')

    strings.append('\t<!-- Run Envrionment -->\n')
    strings.append('\t<!ENTITY RUN_ENVIR "%s">\n' % base['RUN_ENVIR'])
    strings.append('\n')
    strings.append('\t<!-- Experiment and Rotation directory -->\n')
    strings.append('\t<!ENTITY EXPDIR "%s">\n' % base['EXPDIR'])
    strings.append('\t<!ENTITY ROTDIR "%s">\n' % base['ROTDIR'])
    strings.append('\n')
    strings.append('\t<!-- Directories for driving the workflow -->\n')
    strings.append('\t<!ENTITY HOMEgfs  "%s">\n' % base['HOMEgfs'])
    strings.append('\t<!ENTITY JOBS_DIR "%s">\n' % base['BASE_JOB'])
    strings.append('\t<!ENTITY DMPDIR   "%s">\n' % base['DMPDIR'])
    strings.append('\n')
    strings.append('\t<!-- Machine related entities -->\n')
    strings.append('\t<!ENTITY ACCOUNT    "%s">\n' % base['ACCOUNT'])

    strings.append('\t<!ENTITY QUEUE      "%s">\n' % base['QUEUE'])
    strings.append('\t<!ENTITY QUEUE_ARCH "%s">\n' % base['QUEUE_ARCH'])
    if scheduler in ['slurm']:
        strings.append('\t<!ENTITY PARTITION_ARCH "%s">\n' % base['QUEUE_ARCH'])
    strings.append('\t<!ENTITY SCHEDULER  "%s">\n' % scheduler)
    strings.append('\n')
    strings.append('\t<!-- Toggle HPSS archiving -->\n')
    strings.append('\t<!ENTITY ARCHIVE_TO_HPSS "YES">\n')
    strings.append('\n')
    strings.append('\t<!-- ROCOTO parameters that control workflow -->\n')
    strings.append('\t<!ENTITY CYCLETHROTTLE "3">\n')
    strings.append('\t<!ENTITY TASKTHROTTLE  "25">\n')
    strings.append('\t<!ENTITY MAXTRIES      "2">\n')
    strings.append('\n')

    return ''.join(strings)


def get_gfs_dates(base):
    '''
        Generate GFS dates entities
    '''

    strings = []

    strings.append('\n')
    strings.append('\t<!-- Starting and ending dates for GFS cycle -->\n')
    strings.append('\t<!ENTITY SDATE_GFS    "%s">\n' % base['SDATE_GFS'].strftime('%Y%m%d%H%M'))
    strings.append('\t<!ENTITY EDATE_GFS    "%s">\n' % base['EDATE_GFS'].strftime('%Y%m%d%H%M'))
    strings.append('\t<!ENTITY INTERVAL_GFS "%s">\n' % base['INTERVAL_GFS'])

    return ''.join(strings)


def get_gdasgfs_resources(dict_configs, cdump='gdas'):
    '''
        Create GDAS or GFS resource entities
    '''

    base = dict_configs['base']
    machine = base.get('machine', wfu.detectMachine())
    scheduler = wfu.get_scheduler(machine)
    do_bufrsnd = base.get('DO_BUFRSND', 'NO').upper()
    do_gempak = base.get('DO_GEMPAK', 'NO').upper()
    do_awips = base.get('DO_AWIPS', 'NO').upper()
    do_gldas = base.get('DO_GLDAS', 'NO').upper()
    do_wave = base.get('DO_WAVE', 'NO').upper()

    #tasks = ['prep', 'anal', 'fcst', 'post', 'vrfy', 'arch']
    tasks = ['prep', 'anal']

    if cdump in ['gdas'] and do_gldas in ['Y', 'YES']:
        tasks += ['gldas']
    if cdump in ['gdas'] and do_wave in ['Y', 'YES']:
#        tasks += ['waveinit', 'waveprep', 'wavepostsbs', 'wavepost', 'wavestat']
        tasks += ['waveinit', 'waveprep', 'wavepostsbs']

    tasks += ['fcst', 'post', 'vrfy', 'metp', 'arch']

    if cdump in ['gfs'] and do_wave in ['Y', 'YES']:
#        tasks += ['waveinit', 'waveprep', 'wavepostsbs', 'wavepost', 'wavestat']
        tasks += ['waveinit', 'waveprep', 'wavepostsbs']
    if cdump in ['gfs'] and do_bufrsnd in ['Y', 'YES']:
        tasks += ['postsnd']
    if cdump in ['gfs'] and do_gempak in ['Y', 'YES']:
        tasks += ['gempak']
    if cdump in ['gfs'] and do_wave in ['Y', 'YES'] and do_gempak in ['Y', 'YES']:
        tasks += ['wavegempaksbs']
    if cdump in ['gfs'] and do_awips in ['Y', 'YES']:
        tasks += ['awips']
    if cdump in ['gfs'] and do_wave in ['Y', 'YES'] and do_awips in ['Y', 'YES']:
        tasks += ['waveawipssbs', 'waveawips']
 
    dict_resources = OrderedDict()

    for task in tasks:

        cfg = dict_configs[task]

        wtimestr, resstr, queuestr, memstr, natstr = wfu.get_resources(machine, cfg, task, cdump=cdump)
        taskstr = '%s_%s' % (task.upper(), cdump.upper())

        strings = []
        strings.append('\t<!ENTITY QUEUE_%s     "%s">\n' % (taskstr, queuestr))
        if scheduler in ['slurm'] and task in ['arch']:
            strings.append('\t<!ENTITY PARTITION_%s "&PARTITION_ARCH;">\n' % taskstr )
        strings.append('\t<!ENTITY WALLTIME_%s  "%s">\n' % (taskstr, wtimestr))
        strings.append('\t<!ENTITY RESOURCES_%s "%s">\n' % (taskstr, resstr))
        if len(memstr) != 0:
            strings.append('\t<!ENTITY MEMORY_%s    "%s">\n' % (taskstr, memstr))
        strings.append('\t<!ENTITY NATIVE_%s    "%s">\n' % (taskstr, natstr))

        dict_resources['%s%s' % (cdump, task)] = ''.join(strings)

    return dict_resources


def get_hyb_resources(dict_configs):
    '''
        Create hybrid resource entities
    '''

    base = dict_configs['base']
    machine = base.get('machine', wfu.detectMachine())
    scheduler = wfu.get_scheduler(machine)
    lobsdiag_forenkf = base.get('lobsdiag_forenkf', '.false.').upper()
    eupd_cyc= base.get('EUPD_CYC', 'gdas').upper()

    dict_resources = OrderedDict()

    # These tasks can be run in either or both cycles
    tasks1 = ['eobs', 'eomg', 'eupd']
    if lobsdiag_forenkf in ['.T.', '.TRUE.']:
        tasks1.remove('eomg')

    if eupd_cyc in ['BOTH']:
        cdumps = ['gfs', 'gdas']
    elif eupd_cyc in ['GFS']:
        cdumps = ['gfs']
    elif eupd_cyc in ['GDAS']:
        cdumps = ['gdas']

    for cdump in cdumps:
        for task in tasks1:

            cfg = dict_configs['eobs'] if task in ['eomg'] else dict_configs[task]

            wtimestr, resstr, queuestr, memstr, natstr = wfu.get_resources(machine, cfg, task, cdump=cdump)

            taskstr = '%s_%s' % (task.upper(), cdump.upper())

            strings = []

            strings.append('\t<!ENTITY QUEUE_%s     "%s">\n' % (taskstr, queuestr))
            strings.append('\t<!ENTITY WALLTIME_%s  "%s">\n' % (taskstr, wtimestr))
            strings.append('\t<!ENTITY RESOURCES_%s "%s">\n' % (taskstr, resstr))
            if len(memstr) != 0:
                strings.append('\t<!ENTITY MEMORY_%s    "%s">\n' % (taskstr, memstr))
            strings.append('\t<!ENTITY NATIVE_%s    "%s">\n' % (taskstr, natstr))

            dict_resources['%s%s' % (cdump, task)] = ''.join(strings)


    # These tasks are always run as part of the GDAS cycle
    cdump = 'gdas'
    tasks2 = ['ecen', 'esfc', 'efcs', 'epos', 'earc']
    for task in tasks2:

        cfg = dict_configs[task]

        wtimestr, resstr, queuestr, memstr, natstr = wfu.get_resources(machine, cfg, task, cdump=cdump)

        taskstr = '%s_%s' % (task.upper(), cdump.upper())

        strings = []
        strings.append('\t<!ENTITY QUEUE_%s     "%s">\n' % (taskstr, queuestr))
        if scheduler in ['slurm'] and task in ['earc']:
            strings.append('\t<!ENTITY PARTITION_%s "&PARTITION_ARCH;">\n' % taskstr )
        strings.append('\t<!ENTITY WALLTIME_%s  "%s">\n' % (taskstr, wtimestr))
        strings.append('\t<!ENTITY RESOURCES_%s "%s">\n' % (taskstr, resstr))
        if len(memstr) != 0:
            strings.append('\t<!ENTITY MEMORY_%s    "%s">\n' % (taskstr, memstr))
        strings.append('\t<!ENTITY NATIVE_%s    "%s">\n' % (taskstr, natstr))

        dict_resources['%s%s' % (cdump, task)] = ''.join(strings)

    return dict_resources


def get_gdasgfs_tasks(dict_configs, cdump='gdas'):
    '''
        Create GDAS or GFS tasks
    '''

    envars = []
    if wfu.get_scheduler(wfu.detectMachine()) in ['slurm']:
        envars.append(rocoto.create_envar(name='SLURM_SET', value='YES'))
    envars.append(rocoto.create_envar(name='RUN_ENVIR', value='&RUN_ENVIR;'))
    envars.append(rocoto.create_envar(name='HOMEgfs', value='&HOMEgfs;'))
    envars.append(rocoto.create_envar(name='EXPDIR', value='&EXPDIR;'))
    envars.append(rocoto.create_envar(name='CDATE', value='<cyclestr>@Y@m@d@H</cyclestr>'))
    envars.append(rocoto.create_envar(name='CDUMP', value='%s' % cdump))
    envars.append(rocoto.create_envar(name='PDY', value='<cyclestr>@Y@m@d</cyclestr>'))
    envars.append(rocoto.create_envar(name='cyc', value='<cyclestr>@H</cyclestr>'))

    base = dict_configs['base']
    gfs_cyc = base.get('gfs_cyc', 0)
    gldas_cyc = base.get('gldas_cyc', 0)
    dohybvar = base.get('DOHYBVAR', 'NO').upper()
    eupd_cyc = base.get('EUPD_CYC', 'gdas').upper()
    do_bufrsnd = base.get('DO_BUFRSND', 'NO').upper()
    do_gempak = base.get('DO_GEMPAK', 'NO').upper()
    do_awips = base.get('DO_AWIPS', 'NO').upper()
    do_gldas = base.get('DO_GLDAS', 'NO').upper()
    do_wave = base.get('DO_WAVE', 'NO').upper()
    dumpsuffix = base.get('DUMP_SUFFIX', '')
    gridsuffix = base.get('SUFFIX', '')

    dict_tasks = OrderedDict()

    # prep
    deps = []
    dep_dict = {'type': 'metatask', 'name': '%spost' % 'gdas', 'offset': '-06:00:00'}
    deps.append(rocoto.add_dependency(dep_dict))
    data = '&ROTDIR;/gdas.@Y@m@d/@H/gdas.t@Hz.atmf009%s' % (gridsuffix)
    dep_dict = {'type': 'data', 'data': data, 'offset': '-06:00:00'}
    deps.append(rocoto.add_dependency(dep_dict))
    data = '&DMPDIR;/%s%s.@Y@m@d/@H/%s.t@Hz.updated.status.tm00.bufr_d' % (cdump, dumpsuffix, cdump)
    dep_dict = {'type': 'data', 'data': data}
    deps.append(rocoto.add_dependency(dep_dict))
    dependencies = rocoto.create_dependency(dep_condition='and', dep=deps)

    gfs_enkf = True if eupd_cyc in ['BOTH', 'GFS'] and dohybvar in ['Y', 'YES'] else False

    if gfs_enkf and cdump in ['gfs']:
        if gfs_cyc == 4:
            task = wfu.create_wf_task('prep', cdump=cdump, envar=envars, dependency=dependencies)
        else:
            task = wfu.create_wf_task('prep', cdump=cdump, envar=envars, dependency=dependencies, cycledef='gdas')

    else:
        task = wfu.create_wf_task('prep', cdump=cdump, envar=envars, dependency=dependencies)

    dict_tasks['%sprep' % cdump] = task

    # waveinit
    if do_wave in ['Y', 'YES']:
        deps = []
        dep_dict = {'type': 'task', 'name': '%sprep' % cdump}
        deps.append(rocoto.add_dependency(dep_dict))
        dep_dict = {'type': 'cycleexist', 'condition': 'not', 'offset': '-06:00:00'}
        deps.append(rocoto.add_dependency(dep_dict))
        dependencies = rocoto.create_dependency(dep_condition='or', dep=deps)
        task = wfu.create_wf_task('waveinit', cdump=cdump, envar=envars, dependency=dependencies)
        dict_tasks['%swaveinit' % cdump] = task

    # waveprep
    if do_wave in ['Y', 'YES']:
        deps = []
        dep_dict = {'type': 'task', 'name': '%swaveinit' % cdump}
        deps.append(rocoto.add_dependency(dep_dict))
        dependencies = rocoto.create_dependency(dep=deps)
        task = wfu.create_wf_task('waveprep', cdump=cdump, envar=envars, dependency=dependencies)
        dict_tasks['%swaveprep' % cdump] = task

    # wavepostsbs
    if do_wave in ['Y', 'YES']:
        deps = []
        data = '&ROTDIR;/%s.@Y@m@d/@H/%s.t@Hz.logf006.txt' % (cdump, cdump)
        dep_dict = {'type': 'data', 'data': data}
        data = '&ROTDIR;/wave.@Y@m@d/@H/@Y@m@d.@H0000.out_grd.glo_10m'
        dep_dict = {'type': 'data', 'data': data}
        deps.append(rocoto.add_dependency(dep_dict))
        data = '&ROTDIR;/wave.@Y@m@d/@H/@Y@m@d.@H0000.out_grd.aoc_9km'
        dep_dict = {'type': 'data', 'data': data}
        deps.append(rocoto.add_dependency(dep_dict))
        data = '&ROTDIR;/wave.@Y@m@d/@H/@Y@m@d.@H0000.out_grd.ant_9km'
        dep_dict = {'type': 'data', 'data': data}
        deps.append(rocoto.add_dependency(dep_dict))
        dependencies = rocoto.create_dependency(dep=deps)
        task = wfu.create_wf_task('wavepostsbs', cdump=cdump, envar=envars, dependency=dependencies)
        dict_tasks['%swavepostsbs' % cdump] = task

    # wavegempaksbs
    if do_wave in ['Y', 'YES'] and do_gempak in ['Y', 'YES'] and cdump in ['gfs']:
        deps = []
        data = '&ROTDIR;/wave.@Y@m@d/@H/wave.t@Hz.glo_10m.10m.f000.grib2'
        dep_dict = {'type': 'data', 'data': data}
        deps.append(rocoto.add_dependency(dep_dict))
        data = '&ROTDIR;/wave.@Y@m@d/@H/wave.t@Hz.aoc_9km.9km.f000.grib2'
        dep_dict = {'type': 'data', 'data': data}
        deps.append(rocoto.add_dependency(dep_dict))
        data = '&ROTDIR;/wave.@Y@m@d/@H/wave.t@Hz.ant_9km.9km.f000.grib2'
        dep_dict = {'type': 'data', 'data': data}
        deps.append(rocoto.add_dependency(dep_dict))
        dependencies = rocoto.create_dependency(dep=deps)
        task = wfu.create_wf_task('wavegempaksbs', cdump=cdump, envar=envars, dependency=dependencies)
        dict_tasks['%swavegempaksbs' % cdump] = task

    # waveawipssbs
    if do_wave in ['Y', 'YES'] and do_awips in ['Y', 'YES'] and cdump in ['gfs']:
        deps = []
        data = '&ROTDIR;/wave.@Y@m@d/@H/wave.t@Hz.glo_10m.10m.f000.grib2'
        dep_dict = {'type': 'data', 'data': data}
        deps.append(rocoto.add_dependency(dep_dict))
        data = '&ROTDIR;/wave.@Y@m@d/@H/wave.t@Hz.aoc_9km.9km.f000.grib2'
        dep_dict = {'type': 'data', 'data': data}
        deps.append(rocoto.add_dependency(dep_dict))
        data = '&ROTDIR;/wave.@Y@m@d/@H/wave.t@Hz.ant_9km.9km.f000.grib2'
        dep_dict = {'type': 'data', 'data': data}
        deps.append(rocoto.add_dependency(dep_dict))
        dependencies = rocoto.create_dependency(dep=deps)
        task = wfu.create_wf_task('waveawipssbs', cdump=cdump, envar=envars, dependency=dependencies)
        dict_tasks['%swaveawipssbs' % cdump] = task

    # anal
    deps = []
    dep_dict = {'type': 'task', 'name': '%sprep' % cdump}
    deps.append(rocoto.add_dependency(dep_dict))
    if dohybvar in ['y', 'Y', 'yes', 'YES']:
        dep_dict = {'type': 'metatask', 'name': '%sepmn' % 'gdas', 'offset': '-06:00:00'}
        deps.append(rocoto.add_dependency(dep_dict))
        dependencies = rocoto.create_dependency(dep_condition='and', dep=deps)
    else:
        dependencies = rocoto.create_dependency(dep=deps)
    task = wfu.create_wf_task('anal', cdump=cdump, envar=envars, dependency=dependencies)

    dict_tasks['%sanal' % cdump] = task

    # gldas
    if cdump in ['gdas'] and do_gldas in ['Y', 'YES']:
        deps = []
        dep_dict = {'type': 'task', 'name': '%sanal' % cdump}
        deps.append(rocoto.add_dependency(dep_dict))
        dependencies = rocoto.create_dependency(dep=deps)
        task = wfu.create_wf_task('gldas', cdump=cdump, envar=envars, dependency=dependencies)

        dict_tasks['%sgldas' % cdump] = task

    # fcst
    deps = []
    data = '&ROTDIR;/%s.@Y@m@d/@H/%s.t@Hz.loginc.txt' % (cdump, cdump)
    dep_dict = {'type': 'data', 'data': data}
    deps.append(rocoto.add_dependency(dep_dict))
    if cdump in ['gdas']:
        if do_wave in ['Y', 'YES']:
            dep_dict = {'type': 'task', 'name': '%swaveprep' % cdump}
            deps.append(rocoto.add_dependency(dep_dict))
            dependencies = rocoto.create_dependency(dep=deps)
        if do_gldas in ['Y', 'YES']:
            dep_dict = {'type': 'task', 'name': '%sgldas' % cdump}
            deps.append(rocoto.add_dependency(dep_dict))
            dependencies = rocoto.create_dependency(dep_condition='and', dep=deps)
        else:
            dep_dict = {'type': 'task', 'name': '%sanal' % cdump}
            deps.append(rocoto.add_dependency(dep_dict))
            dep_dict = {'type': 'cycleexist', 'condition': 'not', 'offset': '-06:00:00'}
            deps.append(rocoto.add_dependency(dep_dict))
            dependencies = rocoto.create_dependency(dep_condition='or', dep=deps)
    elif cdump in ['gfs']:
        dep_dict = {'type': 'task', 'name': '%sanal' % cdump}
        deps.append(rocoto.add_dependency(dep_dict))
<<<<<<< HEAD
        if do_wave in ['Y', 'YES']:
            dep_dict = {'type': 'task', 'name': '%swaveprep' % cdump}
            deps.append(rocoto.add_dependency(dep_dict))
            dependencies = rocoto.create_dependency(dep_condition='and', dep=deps)
        else:
            dependencies = rocoto.create_dependency(dep=deps)
=======
        dependencies = rocoto.create_dependency(dep_condition='or',dep=deps)
>>>>>>> 7440aad1
    task = wfu.create_wf_task('fcst', cdump=cdump, envar=envars, dependency=dependencies)

    dict_tasks['%sfcst' % cdump] = task

    # post
    deps = []
    data = '&ROTDIR;/%s.@Y@m@d/@H/%s.t@Hz.log#dep#.txt' % (cdump, cdump)
    dep_dict = {'type': 'data', 'data': data}
    deps.append(rocoto.add_dependency(dep_dict))
    dep_dict = {'type': 'task', 'name': '%sfcst' % cdump}
    deps.append(rocoto.add_dependency(dep_dict))
    dependencies = rocoto.create_dependency(dep_condition='or', dep=deps)
    fhrgrp = rocoto.create_envar(name='FHRGRP', value='#grp#')
    fhrlst = rocoto.create_envar(name='FHRLST', value='#lst#')
    ROTDIR = rocoto.create_envar(name='ROTDIR', value='&ROTDIR;')
    postenvars = envars + [fhrgrp] + [fhrlst] + [ROTDIR]
    varname1, varname2, varname3 = 'grp', 'dep', 'lst'
    varval1, varval2, varval3 = get_postgroups(dict_configs['post'], cdump=cdump)
    vardict = {varname2: varval2, varname3: varval3}
    task = wfu.create_wf_task('post', cdump=cdump, envar=postenvars, dependency=dependencies,
                              metatask='post', varname=varname1, varval=varval1, vardict=vardict)

    dict_tasks['%spost' % cdump] = task

    # wavepost
    if do_wave in ['Y', 'YES']:
        deps = []
        dep_dict = {'type':'task', 'name':'%sfcst' % cdump}
        deps.append(rocoto.add_dependency(dep_dict))
        dep_dict = {'type':'task', 'name':'%swavepostsbs' % cdump}
        deps.append(rocoto.add_dependency(dep_dict))
        dependencies = rocoto.create_dependency(dep=deps)
        task = wfu.create_wf_task('wavepost', cdump=cdump, envar=envars, dependency=dependencies)
        dict_tasks['%swavepost' % cdump] = task

    # waveawips
    if do_wave in ['Y', 'YES'] and do_awips in ['Y', 'YES'] and cdump in ['gfs']:
        deps = []
        dep_dict = {'type':'task', 'name':'%swavepost' % cdump}
        deps.append(rocoto.add_dependency(dep_dict))
        dependencies = rocoto.create_dependency(dep=deps)
        task = wfu.create_wf_task('waveawips', cdump=cdump, envar=envars, dependency=dependencies)
        dict_tasks['%swaveawips' % cdump] = task

    # wavestat
    if do_wave in ['Y', 'YES']:
        deps = []
        dep_dict = {'type':'task', 'name':'%swavepost' % cdump}
        deps.append(rocoto.add_dependency(dep_dict))
        dependencies = rocoto.create_dependency(dep=deps)
        task = wfu.create_wf_task('wavestat', cdump=cdump, envar=envars, dependency=dependencies)
        dict_tasks['%swavestat' % cdump] = task

    # vrfy
    deps = []
    dep_dict = {'type': 'metatask', 'name': '%spost' % cdump}
    deps.append(rocoto.add_dependency(dep_dict))
    dependencies = rocoto.create_dependency(dep=deps)
    task = wfu.create_wf_task('vrfy', cdump=cdump, envar=envars, dependency=dependencies)

    dict_tasks['%svrfy' % cdump] = task

    # metp
    if cdump in ['gfs']:
        deps = []
        dep_dict = {'type':'metatask', 'name':'%spost' % cdump}
        deps.append(rocoto.add_dependency(dep_dict))
        dep_dict = {'type':'task', 'name':'%sarch' % cdump, 'offset':'-&INTERVAL_GFS;'}
        deps.append(rocoto.add_dependency(dep_dict))
        dependencies = rocoto.create_dependency(dep_condition='and', dep=deps)
        metpcase = rocoto.create_envar(name='METPCASE', value='#metpcase#')
        metpenvars = envars + [metpcase]
        varname1 = 'metpcase'
        varval1 = 'g2g1 g2o1 pcp1'
        task = wfu.create_wf_task('metp', cdump=cdump, envar=metpenvars, dependency=dependencies,
                                   metatask='metp', varname=varname1, varval=varval1)
        dict_tasks['%smetp' % cdump] = task

    #postsnd
    if cdump in ['gfs'] and do_bufrsnd in ['Y', 'YES']:
        deps = []
        dep_dict = {'type': 'task', 'name': '%sfcst' % cdump}
        deps.append(rocoto.add_dependency(dep_dict))
        dependencies = rocoto.create_dependency(dep=deps)
        task = wfu.create_wf_task('postsnd', cdump=cdump, envar=envars, dependency=dependencies)

        dict_tasks['%spostsnd' % cdump] = task

    # awips
    if cdump in ['gfs'] and do_awips in ['Y', 'YES']:
        deps = []
        data = '&ROTDIR;/%s.@Y@m@d/@H/%s.t@Hz.sfluxgrb#dep#.grib2.idx' % (cdump, cdump)
        dep_dict = {'type': 'data', 'data': data}
        deps.append(rocoto.add_dependency(dep_dict))
        dep_dict = {'type': 'metatask', 'name': '%spost' % cdump}
        deps.append(rocoto.add_dependency(dep_dict))
        dependencies = rocoto.create_dependency(dep_condition='or', dep=deps)
        fhrgrp = rocoto.create_envar(name='FHRGRP', value='#grp#')
        fhrlst = rocoto.create_envar(name='FHRLST', value='#lst#')
        ROTDIR = rocoto.create_envar(name='ROTDIR', value='&ROTDIR;')
        awipsenvars = envars + [fhrgrp] + [fhrlst] + [ROTDIR]
        varname1, varname2, varname3 = 'grp', 'dep', 'lst'
        varval1, varval2, varval3 = get_awipsgroups(dict_configs['awips'], cdump=cdump)
        vardict = {varname2: varval2, varname3: varval3}
        task = wfu.create_wf_task('awips', cdump=cdump, envar=awipsenvars, dependency=dependencies,
                                  metatask='awips', varname=varname1, varval=varval1, vardict=vardict)

        dict_tasks['%sawips' % cdump] = task

    # gempak
    if cdump in ['gfs'] and do_gempak in ['Y', 'YES']:
        deps = []
        dep_dict = {'type': 'metatask', 'name': '%spost' % cdump}
        deps.append(rocoto.add_dependency(dep_dict))
        dependencies = rocoto.create_dependency(dep=deps)
        task = wfu.create_wf_task('gempak', cdump=cdump, envar=envars, dependency=dependencies)

        dict_tasks['%sgempak' % cdump] = task

    # arch
    deps = []
    dep_dict = {'type': 'task', 'name': '%svrfy' % cdump}
    deps.append(rocoto.add_dependency(dep_dict))
    dep_dict = {'type': 'streq', 'left': '&ARCHIVE_TO_HPSS;', 'right': 'YES'}
    deps.append(rocoto.add_dependency(dep_dict))
    dependencies = rocoto.create_dependency(dep_condition='and', dep=deps)
    task = wfu.create_wf_task('arch', cdump=cdump, envar=envars, dependency=dependencies)

    dict_tasks['%sarch' % cdump] = task

    return dict_tasks


def get_hyb_tasks(dict_configs, cycledef='enkf'):
    '''
        Create Hybrid tasks
    '''

    # Determine groups based on ensemble size and grouping
    base = dict_configs['base']
    nens = base['NMEM_ENKF']
    lobsdiag_forenkf = base.get('lobsdiag_forenkf', '.false.').upper()
    eupd_cyc = base.get('EUPD_CYC', 'gdas').upper()

    eobs = dict_configs['eobs']
    nens_eomg = eobs['NMEM_EOMGGRP']
    neomg_grps = nens / nens_eomg
    EOMGGROUPS = ' '.join(['%02d' % x for x in range(1, neomg_grps + 1)])

    efcs = dict_configs['efcs']
    nens_efcs = efcs['NMEM_EFCSGRP']
    nefcs_grps = nens / nens_efcs
    EFCSGROUPS = ' '.join(['%02d' % x for x in range(1, nefcs_grps + 1)])

    earc = dict_configs['earc']
    nens_earc = earc['NMEM_EARCGRP']
    nearc_grps = nens / nens_earc
    EARCGROUPS = ' '.join(['%02d' % x for x in range(0, nearc_grps + 1)])

    envars = []
    if wfu.get_scheduler(wfu.detectMachine()) in ['slurm']:
       envars.append(rocoto.create_envar(name='SLURM_SET', value='YES'))
    envars.append(rocoto.create_envar(name='RUN_ENVIR', value='&RUN_ENVIR;'))
    envars.append(rocoto.create_envar(name='HOMEgfs', value='&HOMEgfs;'))
    envars.append(rocoto.create_envar(name='EXPDIR', value='&EXPDIR;'))
    envars.append(rocoto.create_envar(name='CDATE', value='<cyclestr>@Y@m@d@H</cyclestr>'))
    #envars.append(rocoto.create_envar(name='CDUMP', value='%s' % cdump))
    envars.append(rocoto.create_envar(name='PDY', value='<cyclestr>@Y@m@d</cyclestr>'))
    envars.append(rocoto.create_envar(name='cyc', value='<cyclestr>@H</cyclestr>'))

    ensgrp = rocoto.create_envar(name='ENSGRP', value='#grp#')

    dict_tasks = OrderedDict()

    if eupd_cyc in ['BOTH']:
        cdumps = ['gfs', 'gdas']
    elif eupd_cyc in ['GFS']:
        cdumps = ['gfs']
    elif eupd_cyc in ['GDAS']:
        cdumps = ['gdas']

    for cdump in cdumps:

        envar_cdump = rocoto.create_envar(name='CDUMP', value='%s' % cdump)
        envars1 = envars + [envar_cdump]

        # eobs
        deps = []
        dep_dict = {'type': 'task', 'name': '%sprep' % cdump}
        deps.append(rocoto.add_dependency(dep_dict))
        dep_dict = {'type': 'metatask', 'name': '%sepmn' % 'gdas', 'offset': '-06:00:00'}
        deps.append(rocoto.add_dependency(dep_dict))
        dependencies = rocoto.create_dependency(dep_condition='and', dep=deps)
        task = wfu.create_wf_task('eobs', cdump=cdump, envar=envars1, dependency=dependencies, cycledef=cycledef)

        dict_tasks['%seobs' % cdump] = task

        # eomn, eomg
        if lobsdiag_forenkf in ['.F.', '.FALSE.']:
            deps = []
            dep_dict = {'type': 'task', 'name': '%seobs' % cdump}
            deps.append(rocoto.add_dependency(dep_dict))
            dependencies = rocoto.create_dependency(dep=deps)
            eomgenvars= envars1 + [ensgrp]
            task = wfu.create_wf_task('eomg', cdump=cdump, envar=eomgenvars, dependency=dependencies,
                                      metatask='eomn', varname='grp', varval=EOMGGROUPS, cycledef=cycledef)

            dict_tasks['%seomn' % cdump] = task

        # eupd
        deps = []
        if lobsdiag_forenkf in ['.F.', '.FALSE.']:
            dep_dict = {'type': 'metatask', 'name': '%seomn' % cdump}
        else:
            dep_dict = {'type': 'task', 'name': '%seobs' % cdump}
        deps.append(rocoto.add_dependency(dep_dict))
        dependencies = rocoto.create_dependency(dep=deps)
        task = wfu.create_wf_task('eupd', cdump=cdump, envar=envars1, dependency=dependencies, cycledef=cycledef)

        dict_tasks['%seupd' % cdump] = task

    # All hybrid tasks beyond this point are always executed in the GDAS cycle
    cdump = 'gdas'
    envar_cdump = rocoto.create_envar(name='CDUMP', value='%s' % cdump)
    envars1 = envars + [envar_cdump]
    cdump_eupd = 'gfs' if eupd_cyc in ['GFS'] else 'gdas'

    # ecmn, ecen
    deps1 = []
    data = '&ROTDIR;/%s.@Y@m@d/@H/%s.t@Hz.loganl.txt' % (cdump, cdump)
    dep_dict = {'type': 'data', 'data': data}
    deps1.append(rocoto.add_dependency(dep_dict))
    dep_dict = {'type': 'task', 'name': '%sanal' % cdump}
    deps1.append(rocoto.add_dependency(dep_dict))
    dependencies1 = rocoto.create_dependency(dep_condition='or', dep=deps1)

    deps2 = []
    deps2 = dependencies1    
    dep_dict = {'type': 'task', 'name': '%seupd' % cdump_eupd}
    deps2.append(rocoto.add_dependency(dep_dict))
    dependencies2 = rocoto.create_dependency(dep_condition='and', dep=deps2)

    fhrgrp = rocoto.create_envar(name='FHRGRP', value='#grp#')
    fhrlst = rocoto.create_envar(name='FHRLST', value='#lst#')
    ecenenvars = envars1 + [fhrgrp] + [fhrlst]
    varname1, varname2, varname3 = 'grp', 'dep', 'lst'
    varval1, varval2, varval3 = get_ecengroups(dict_configs, dict_configs['ecen'], cdump=cdump)
    vardict = {varname2: varval2, varname3: varval3}
    task = wfu.create_wf_task('ecen', cdump=cdump, envar=ecenenvars, dependency=dependencies2,
                              metatask='ecmn', varname=varname1, varval=varval1, vardict=vardict)

    dict_tasks['%secmn' % cdump] = task

    # esfc
    deps1 = []
    data = '&ROTDIR;/%s.@Y@m@d/@H/%s.t@Hz.loganl.txt' % (cdump, cdump)
    dep_dict = {'type': 'data', 'data': data}
    deps1.append(rocoto.add_dependency(dep_dict))
    dep_dict = {'type': 'task', 'name': '%sanal' % cdump}
    deps1.append(rocoto.add_dependency(dep_dict))
    dependencies1 = rocoto.create_dependency(dep_condition='or', dep=deps1)

    deps2 = []
    deps2 = dependencies1
    dep_dict = {'type': 'task', 'name': '%seupd' % cdump_eupd}
    deps2.append(rocoto.add_dependency(dep_dict))
    dependencies2 = rocoto.create_dependency(dep_condition='and', dep=deps2)
    task = wfu.create_wf_task('esfc', cdump=cdump, envar=envars1, dependency=dependencies2, cycledef=cycledef)

    dict_tasks['%sesfc' % cdump] = task


    # efmn, efcs
    deps1 = []
    dep_dict = {'type': 'metatask', 'name': '%secmn' % cdump}
    deps1.append(rocoto.add_dependency(dep_dict))
    dep_dict = {'type': 'task', 'name': '%sesfc' % cdump}
    deps1.append(rocoto.add_dependency(dep_dict))
    dependencies1 = rocoto.create_dependency(dep_condition='and', dep=deps1)
  
    deps2 = []
    deps2 = dependencies1
    dep_dict = {'type': 'cycleexist', 'condition': 'not', 'offset': '-06:00:00'}
    deps2.append(rocoto.add_dependency(dep_dict))
    dependencies2 = rocoto.create_dependency(dep_condition='or', dep=deps2)

    efcsenvars = envars1 + [ensgrp]
    task = wfu.create_wf_task('efcs', cdump=cdump, envar=efcsenvars, dependency=dependencies2,
                              metatask='efmn', varname='grp', varval=EFCSGROUPS, cycledef=cycledef)

    dict_tasks['%sefmn' % cdump] = task

    # epmn, epos
    deps = []
    dep_dict = {'type': 'metatask', 'name': '%sefmn' % cdump}
    deps.append(rocoto.add_dependency(dep_dict))
    dependencies = rocoto.create_dependency(dep=deps)
    fhrgrp = rocoto.create_envar(name='FHRGRP', value='#grp#')
    fhrlst = rocoto.create_envar(name='FHRLST', value='#lst#')
    eposenvars = envars1 + [fhrgrp] + [fhrlst]
    varname1, varname2, varname3 = 'grp', 'dep', 'lst'
    varval1, varval2, varval3 = get_eposgroups(dict_configs['epos'], cdump=cdump)
    vardict = {varname2: varval2, varname3: varval3}
    task = wfu.create_wf_task('epos', cdump=cdump, envar=eposenvars, dependency=dependencies,
                              metatask='epmn', varname=varname1, varval=varval1, vardict=vardict)

    dict_tasks['%sepmn' % cdump] = task

    # eamn, earc
    deps = []
    dep_dict = {'type': 'metatask', 'name': '%sepmn' % cdump}
    deps.append(rocoto.add_dependency(dep_dict))
    dependencies = rocoto.create_dependency(dep=deps)
    earcenvars = envars1 + [ensgrp]
    task = wfu.create_wf_task('earc', cdump=cdump, envar=earcenvars, dependency=dependencies,
                              metatask='eamn', varname='grp', varval=EARCGROUPS, cycledef=cycledef)

    dict_tasks['%seamn' % cdump] = task

    return  dict_tasks


def get_workflow_header(base):
    '''
        Create the workflow header block
    '''

    strings = []

    strings.append('\n')
    strings.append(']>\n')
    strings.append('\n')
    strings.append('<workflow realtime="F" scheduler="&SCHEDULER;" cyclethrottle="&CYCLETHROTTLE;" taskthrottle="&TASKTHROTTLE;">\n')
    strings.append('\n')
    strings.append('\t<log verbosity="10"><cyclestr>&EXPDIR;/logs/@Y@m@d@H.log</cyclestr></log>\n')
    strings.append('\n')
    strings.append('\t<!-- Define the cycles -->\n')
    strings.append('\t<cycledef group="first">&SDATE;     &SDATE;     06:00:00</cycledef>\n')
    strings.append('\t<cycledef group="enkf" >&SDATE;     &EDATE;     06:00:00</cycledef>\n')
    strings.append('\t<cycledef group="gdas" >&SDATE;     &EDATE;     06:00:00</cycledef>\n')
    if base['gfs_cyc'] != 0:
        strings.append('\t<cycledef group="gfs"  >&SDATE_GFS; &EDATE_GFS; &INTERVAL_GFS;</cycledef>\n')

    strings.append('\n')

    return ''.join(strings)


def get_workflow_footer():
    '''
        Generate workflow footer
    '''

    strings = []
    strings.append('\n</workflow>\n')

    return ''.join(strings)


def get_postgroups(post, cdump='gdas'):

    fhmin = post['FHMIN']
    fhmax = post['FHMAX']
    fhout = post['FHOUT']

    # Get a list of all forecast hours
    if cdump in ['gdas']:
        fhrs = range(fhmin, fhmax+fhout, fhout)
    elif cdump in ['gfs']:
        fhmax = np.max([post['FHMAX_GFS_00'],post['FHMAX_GFS_06'],post['FHMAX_GFS_12'],post['FHMAX_GFS_18']])
        fhout = post['FHOUT_GFS']
        fhmax_hf = post['FHMAX_HF_GFS']
        fhout_hf = post['FHOUT_HF_GFS']
        fhrs_hf = range(fhmin, fhmax_hf+fhout_hf, fhout_hf)
        fhrs = fhrs_hf + range(fhrs_hf[-1]+fhout, fhmax+fhout, fhout)

    npostgrp = post['NPOSTGRP']
    ngrps = npostgrp if len(fhrs) > npostgrp else len(fhrs)

    fhrs = ['f%03d' % f for f in fhrs]
    fhrs = np.array_split(fhrs, ngrps)
    fhrs = [f.tolist() for f in fhrs]

    fhrgrp = ' '.join(['%03d' % x for x in range(0, ngrps+1)])
    fhrdep = ' '.join(['anl'] + [f[-1] for f in fhrs])
    fhrlst = ' '.join(['anl'] + ['_'.join(f) for f in fhrs])

    return fhrgrp, fhrdep, fhrlst

def get_awipsgroups(awips, cdump='gdas'):

    fhmin = awips['FHMIN']
    fhmax = awips['FHMAX']
    fhout = awips['FHOUT']

    # Get a list of all forecast hours
    if cdump in ['gdas']:
        fhrs = range(fhmin, fhmax+fhout, fhout)
    elif cdump in ['gfs']:
        fhmax = np.max([awips['FHMAX_GFS_00'],awips['FHMAX_GFS_06'],awips['FHMAX_GFS_12'],awips['FHMAX_GFS_18']])
        fhout = awips['FHOUT_GFS']
        fhmax_hf = awips['FHMAX_HF_GFS']
        fhout_hf = awips['FHOUT_HF_GFS']
        if fhmax > 240:
            fhmax = 240
        if fhmax_hf > 240:
            fhmax_hf = 240
        fhrs_hf = range(fhmin, fhmax_hf+fhout_hf, fhout_hf)
        fhrs = fhrs_hf + range(fhrs_hf[-1]+fhout, fhmax+fhout, fhout)

    nawipsgrp = awips['NAWIPSGRP']
    ngrps = nawipsgrp if len(fhrs) > nawipsgrp else len(fhrs)

    fhrs = ['f%03d' % f for f in fhrs]
    fhrs = np.array_split(fhrs, ngrps)
    fhrs = [f.tolist() for f in fhrs]

    fhrgrp = ' '.join(['%03d' % x for x in range(0, ngrps)])
    fhrdep = ' '.join([f[-1] for f in fhrs])
    fhrlst = ' '.join(['_'.join(f) for f in fhrs])

    return fhrgrp, fhrdep, fhrlst

def get_ecengroups(dict_configs, ecen, cdump='gdas'):

    base = dict_configs['base']

    if base.get('DOIAU_ENKF', 'NO') == 'YES' : 
        fhrs = list(base.get('IAUFHRS','6').split(','))
        ifhrs = ['f00%01s' % f for f in fhrs]
        ifhrs0 = ifhrs[0]
        nfhrs = len(fhrs)

        ifhrs = ['f00%01s' % f for f in fhrs]
        ifhrs0 = ifhrs[0]
        nfhrs = len(fhrs)

        necengrp = ecen['NECENGRP']
        ngrps = necengrp if len(fhrs) > necengrp else len(fhrs)

        ifhrs = np.array_split(ifhrs, ngrps)

        fhrgrp = ' '.join(['%03d' % x for x in range(0, ngrps)])
        fhrdep = ' '.join([f[-1] for f in ifhrs])
        fhrlst = ' '.join(['_'.join(f) for f in ifhrs])

    else:
        fhrgrp='000'
        fhrdep='f006'
        fhrlst='f006'

    return fhrgrp, fhrdep, fhrlst

def get_eposgroups(epos, cdump='gdas'):

    fhmin = epos['FHMIN_ENKF']
    fhmax = epos['FHMAX_ENKF']
    fhout = epos['FHOUT_ENKF']
    fhrs = range(fhmin, fhmax+fhout, fhout)

    neposgrp = epos['NEPOSGRP']
    ngrps = neposgrp if len(fhrs) > neposgrp else len(fhrs)

    fhrs = ['f%03d' % f for f in fhrs]
    fhrs = np.array_split(fhrs, ngrps)
    fhrs = [f.tolist() for f in fhrs]

    fhrgrp = ' '.join(['%03d' % x for x in range(0, ngrps)])
    fhrdep = ' '.join([f[-1] for f in fhrs])
    fhrlst = ' '.join(['_'.join(f) for f in fhrs])

    return fhrgrp, fhrdep, fhrlst


def dict_to_strings(dict_in):

    strings = []
    for key in dict_in.keys():
        strings.append(dict_in[key])
        strings.append('\n')

    return ''.join(strings)


def create_xml(dict_configs):
    '''
        Given an dictionary of sourced config files,
        create the workflow XML
    '''

    from  __builtin__ import any as b_any

    base = dict_configs['base']
    dohybvar = base.get('DOHYBVAR', 'NO').upper()
    gfs_cyc = base.get('gfs_cyc', 0)
    eupd_cyc = base.get('EUPD_CYC', 'gdas').upper()

    # Start collecting workflow pieces
    preamble = get_preamble()
    definitions = get_definitions(base)
    workflow_header = get_workflow_header(base)
    workflow_footer = get_workflow_footer()

    # Get GDAS related entities, resources, workflow
    dict_gdas_resources = get_gdasgfs_resources(dict_configs)
    dict_gdas_tasks = get_gdasgfs_tasks(dict_configs)

    # Get hybrid related entities, resources, workflow
    if dohybvar in ['Y', 'YES']:

        dict_hyb_resources = get_hyb_resources(dict_configs)
        dict_hyb_tasks = get_hyb_tasks(dict_configs)

        # Removes <memory>&MEMORY_JOB_DUMP</memory> post mortem from hyb tasks
        hyp_tasks = {'gdaseobs':'gdaseobs', 'gdaseomg':'gdaseomn', 'gdaseupd':'gdaseupd','gdasecen':'gdasecmn','gdasesfc':'gdasesfc','gdasefcs':'gdasefmn','gdasepos':'gdasepmn','gdasearc':'gdaseamn'}
        for each_task, each_resource_string in dict_hyb_resources.iteritems():
            #print each_task,hyp_tasks[each_task]
            #print dict_hyb_tasks[hyp_tasks[each_task]]
            if 'MEMORY' not in each_resource_string:
                if each_task in dict_hyb_tasks:
                    temp_task_string = []
                    for each_line in re.split(r'(\s+)', dict_hyb_tasks[each_task]):
                        if 'memory' not in each_line:
                             temp_task_string.append(each_line)
                    dict_hyb_tasks[each_task] = ''.join(temp_task_string)
                if hyp_tasks[each_task] in dict_hyb_tasks:
                    temp_task_string = []
                    for each_line in re.split(r'(\s+)', dict_hyb_tasks[hyp_tasks[each_task]]):
                        if 'memory' not in each_line:
                             temp_task_string.append(each_line)
                    dict_hyb_tasks[hyp_tasks[each_task]] = ''.join(temp_task_string)

    # Get GFS cycle related entities, resources, workflow
    dict_gfs_resources = get_gdasgfs_resources(dict_configs, cdump='gfs')
    dict_gfs_tasks = get_gdasgfs_tasks(dict_configs, cdump='gfs')

    # Removes <memory>&MEMORY_JOB_DUMP</memory> post mortem from gdas tasks
    for each_task, each_resource_string in dict_gdas_resources.iteritems():
        if each_task not in dict_gdas_tasks:
            continue
        if 'MEMORY' not in each_resource_string:
            temp_task_string = []
            for each_line in re.split(r'(\s+)', dict_gdas_tasks[each_task]):
                if 'memory' not in each_line:
                     temp_task_string.append(each_line)
            dict_gdas_tasks[each_task] = ''.join(temp_task_string)

    # Removes <memory>&MEMORY_JOB_DUMP</memory> post mortem from gfs tasks
    for each_task, each_resource_string in dict_gfs_resources.iteritems():
        if each_task not in dict_gfs_tasks:
            continue
        if 'MEMORY' not in each_resource_string:
            temp_task_string = []
            for each_line in re.split(r'(\s+)', dict_gfs_tasks[each_task]):
                if 'memory' not in each_line:
                     temp_task_string.append(each_line)
            dict_gfs_tasks[each_task] = ''.join(temp_task_string)

    # Put together the XML file
    xmlfile = []

    xmlfile.append(preamble)

    xmlfile.append(definitions)

    xmlfile.append(dict_to_strings(dict_gdas_resources))

    if dohybvar in ['Y', 'YES']:
        xmlfile.append(dict_to_strings(dict_hyb_resources))

    if gfs_cyc != 0:
        xmlfile.append(dict_to_strings(dict_gfs_resources))
    elif gfs_cyc == 0 and dohybvar in ['Y', 'YES'] and eupd_cyc in ['BOTH', 'GFS']:
        xmlfile.append(dict_gfs_resources['gfsprep'])

    xmlfile.append(workflow_header)

    xmlfile.append(dict_to_strings(dict_gdas_tasks))

    if dohybvar in ['Y', 'YES']:
        xmlfile.append(dict_to_strings(dict_hyb_tasks))

    if gfs_cyc != 0:
        xmlfile.append(dict_to_strings(dict_gfs_tasks))
    elif gfs_cyc == 0 and dohybvar in ['Y', 'YES'] and eupd_cyc in ['BOTH', 'GFS']:
        xmlfile.append(dict_gfs_tasks['gfsprep'])
        xmlfile.append('\n')

    xmlfile.append(wfu.create_firstcyc_task())

    xmlfile.append(workflow_footer)

    # Write the XML file
    fh = open('%s/%s.xml' % (base['EXPDIR'], base['PSLOT']), 'w')
    fh.write(''.join(xmlfile))
    fh.close()

    return


if __name__ == '__main__':
    main()
    sys.exit(0)<|MERGE_RESOLUTION|>--- conflicted
+++ resolved
@@ -42,7 +42,6 @@
         print 'input arg:     --expdir = %s' % repr(args.expdir)
         sys.exit(1)
 
-<<<<<<< HEAD
     gfs_steps = ['prep', 'anal', 'gldas', 'fcst', 'postsnd', 'post', 'vrfy', 'metp', 'arch']
     gfs_steps_gempak = ['gempak']
     gfs_steps_awips = ['awips']
@@ -51,10 +50,9 @@
     wav_steps = ['waveinit', 'waveprep', 'wavepostsbs']
     wav_steps_gempak = ['wavegempaksbs']
     wav_steps_awips = ['waveawipssbs', 'waveawips']
-=======
-    gfs_steps = ['prep', 'anal', 'gldas', 'fcst', 'postsnd', 'post', 'awips', 'gempak', 'vrfy', 'metp', 'arch']
-    hyb_steps = ['eobs', 'eomg', 'eupd', 'ecen', 'esfc', 'efcs', 'epos', 'earc']
->>>>>>> 7440aad1
+# From gfsv16b latest
+#    gfs_steps = ['prep', 'anal', 'gldas', 'fcst', 'postsnd', 'post', 'awips', 'gempak', 'vrfy', 'metp', 'arch']
+#    hyb_steps = ['eobs', 'eomg', 'eupd', 'ecen', 'esfc', 'efcs', 'epos', 'earc']
 
     steps = gfs_steps + hyb_steps if _base.get('DOHYBVAR', 'NO') == 'YES' else gfs_steps
     steps = steps + gfs_steps_gempak if _base.get('DO_GEMPAK', 'NO') == 'YES' else steps
@@ -529,16 +527,12 @@
     elif cdump in ['gfs']:
         dep_dict = {'type': 'task', 'name': '%sanal' % cdump}
         deps.append(rocoto.add_dependency(dep_dict))
-<<<<<<< HEAD
         if do_wave in ['Y', 'YES']:
             dep_dict = {'type': 'task', 'name': '%swaveprep' % cdump}
             deps.append(rocoto.add_dependency(dep_dict))
             dependencies = rocoto.create_dependency(dep_condition='and', dep=deps)
         else:
-            dependencies = rocoto.create_dependency(dep=deps)
-=======
-        dependencies = rocoto.create_dependency(dep_condition='or',dep=deps)
->>>>>>> 7440aad1
+            dependencies = rocoto.create_dependency(dep_condition='or',dep=deps)
     task = wfu.create_wf_task('fcst', cdump=cdump, envar=envars, dependency=dependencies)
 
     dict_tasks['%sfcst' % cdump] = task
