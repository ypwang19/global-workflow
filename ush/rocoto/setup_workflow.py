#!/usr/bin/env python

'''
    PROGRAM:
        Create the ROCOTO workflow given the configuration of the GFS parallel

    AUTHOR:
        Rahul.Mahajan
        rahul.mahajan@noaa.gov

    FILE DEPENDENCIES:
        1. config files for the parallel; e.g. config.base, config.fcst[.gfs], etc.
        Without these dependencies, the script will fail

    OUTPUT:
        1. PSLOT.xml: XML workflow
        2. PSLOT.crontab: crontab for ROCOTO run command
'''

import os
import sys
import re
import numpy as np
from datetime import datetime, timedelta
from argparse import ArgumentParser, ArgumentDefaultsHelpFormatter
from collections import OrderedDict
import rocoto
import workflow_utils as wfu

def main():
    parser = ArgumentParser(description='Setup XML workflow and CRONTAB for a GFS parallel.', formatter_class=ArgumentDefaultsHelpFormatter)
    parser.add_argument('--expdir', help='full path to experiment directory containing config files', type=str, required=False, default=os.environ['PWD'])
    args = parser.parse_args()

    configs = wfu.get_configs(args.expdir)

    _base = wfu.config_parser([wfu.find_config('config.base', configs)])

    if not os.path.samefile(args.expdir, _base['EXPDIR']):
        print 'MISMATCH in experiment directories!'
        print 'config.base: EXPDIR = %s' % repr(_base['EXPDIR'])
        print 'input arg:     --expdir = %s' % repr(args.expdir)
        sys.exit(1)

<<<<<<< HEAD
    gfs_steps = ['prep', 'anal', 'gldas', 'fcst', 'postsnd', 'post', 'awips', 'gempak', 'vrfy', 'arch']
=======
    gfs_steps = ['prep', 'anal', 'fcst', 'postsnd', 'post', 'awips', 'gempak', 'vrfy', 'metp', 'arch']
>>>>>>> be27010c
    hyb_steps = ['eobs', 'eomg', 'eupd', 'ecen', 'efcs', 'epos', 'earc']

    steps = gfs_steps + hyb_steps if _base.get('DOHYBVAR', 'NO') == 'YES' else gfs_steps

    dict_configs = wfu.source_configs(configs, steps)

    # Check and set gfs_cyc specific variables
    if dict_configs['base']['gfs_cyc'] != 0:
        dict_configs['base'] = get_gfs_cyc_dates(dict_configs['base'])

    # First create workflow XML
    create_xml(dict_configs)

    # Next create the crontab
    wfu.create_crontab(dict_configs['base'])

    return


def get_gfs_cyc_dates(base):
    '''
        Generate GFS dates from experiment dates and gfs_cyc choice
    '''

    base_out = base.copy()

    gfs_cyc = base['gfs_cyc']
    sdate = base['SDATE']
    edate = base['EDATE']

    interval_gfs = wfu.get_gfs_interval(gfs_cyc)

    # Set GFS cycling dates
    hrdet = 0
    if gfs_cyc == 1:
        hrinc = 24 - sdate.hour
        hrdet = edate.hour
    elif gfs_cyc == 2:
        if sdate.hour in [0, 12]:
            hrinc = 12
        elif sdate.hour in [6, 18]:
            hrinc = 6
        if edate.hour in [6, 18]:
            hrdet = 6
    elif gfs_cyc == 4:
        hrinc = 6
    sdate_gfs = sdate + timedelta(hours=hrinc)
    edate_gfs = edate - timedelta(hours=hrdet)
    if sdate_gfs > edate:
        print 'W A R N I N G!'
        print 'Starting date for GFS cycles is after Ending date of experiment'
        print 'SDATE = %s,     EDATE = %s' % (sdate.strftime('%Y%m%d%H'), edate.strftime('%Y%m%d%H'))
        print 'SDATE_GFS = %s, EDATE_GFS = %s' % (sdate_gfs.strftime('%Y%m%d%H'), edate_gfs.strftime('%Y%m%d%H'))
        gfs_cyc = 0

    base_out['gfs_cyc'] = gfs_cyc
    base_out['SDATE_GFS'] = sdate_gfs
    base_out['EDATE_GFS'] = edate_gfs
    base_out['INTERVAL_GFS'] = interval_gfs

    fhmax_gfs = {}
    for hh in ['00', '06', '12', '18']:
        fhmax_gfs[hh] = base.get('FHMAX_GFS_%s' % hh, 'FHMAX_GFS_00')
    base_out['FHMAX_GFS'] = fhmax_gfs

    return base_out


def get_preamble():
    '''
        Generate preamble for XML
    '''

    strings = []

    strings.append('<?xml version="1.0"?>\n')
    strings.append('<!DOCTYPE workflow\n')
    strings.append('[\n')
    strings.append('\t<!--\n')
    strings.append('\tPROGRAM\n')
    strings.append('\t\tMain workflow manager for cycling Global Forecast System\n')
    strings.append('\n')
    strings.append('\tAUTHOR:\n')
    strings.append('\t\tRahul Mahajan\n')
    strings.append('\t\trahul.mahajan@noaa.gov\n')
    strings.append('\n')
    strings.append('\tNOTES:\n')
    strings.append('\t\tThis workflow was automatically generated at %s\n' % datetime.now())
    strings.append('\t-->\n')

    return ''.join(strings)


def get_definitions(base):
    '''
        Create entities related to the experiment
    '''

    machine = base.get('machine', wfu.detectMachine())
    scheduler = wfu.get_scheduler(machine)

    strings = []

    strings.append('\n')
    strings.append('\t<!-- Experiment parameters such as name, starting, ending dates -->\n')
    strings.append('\t<!ENTITY PSLOT "%s">\n' % base['PSLOT'])
    strings.append('\t<!ENTITY SDATE "%s">\n' % base['SDATE'].strftime('%Y%m%d%H%M'))
    strings.append('\t<!ENTITY EDATE "%s">\n' % base['EDATE'].strftime('%Y%m%d%H%M'))

    if base['gfs_cyc'] != 0:
        strings.append(get_gfs_dates(base))
        strings.append('\n')

    strings.append('\t<!-- Run Envrionment -->\n')
    strings.append('\t<!ENTITY RUN_ENVIR "%s">\n' % base['RUN_ENVIR'])
    strings.append('\n')
    strings.append('\t<!-- Experiment and Rotation directory -->\n')
    strings.append('\t<!ENTITY EXPDIR "%s">\n' % base['EXPDIR'])
    strings.append('\t<!ENTITY ROTDIR "%s">\n' % base['ROTDIR'])
    strings.append('\n')
    strings.append('\t<!-- Directories for driving the workflow -->\n')
    strings.append('\t<!ENTITY HOMEgfs  "%s">\n' % base['HOMEgfs'])
    strings.append('\t<!ENTITY JOBS_DIR "%s">\n' % base['BASE_JOB'])
    strings.append('\t<!ENTITY DMPDIR   "%s">\n' % base['DMPDIR'])
    strings.append('\n')
    strings.append('\t<!-- Machine related entities -->\n')
    strings.append('\t<!ENTITY ACCOUNT    "%s">\n' % base['ACCOUNT'])

    strings.append('\t<!ENTITY QUEUE      "%s">\n' % base['QUEUE'])
    strings.append('\t<!ENTITY QUEUE_ARCH "%s">\n' % base['QUEUE_ARCH'])
    if scheduler in ['slurm']:
        strings.append('\t<!ENTITY PARTITION_ARCH "%s">\n' % base['QUEUE_ARCH'])
    strings.append('\t<!ENTITY SCHEDULER  "%s">\n' % scheduler)
    strings.append('\n')
    strings.append('\t<!-- Toggle HPSS archiving -->\n')
    strings.append('\t<!ENTITY ARCHIVE_TO_HPSS "YES">\n')
    strings.append('\n')
    strings.append('\t<!-- ROCOTO parameters that control workflow -->\n')
    strings.append('\t<!ENTITY CYCLETHROTTLE "3">\n')
    strings.append('\t<!ENTITY TASKTHROTTLE  "25">\n')
    strings.append('\t<!ENTITY MAXTRIES      "2">\n')
    strings.append('\n')

    return ''.join(strings)


def get_gfs_dates(base):
    '''
        Generate GFS dates entities
    '''

    strings = []

    strings.append('\n')
    strings.append('\t<!-- Starting and ending dates for GFS cycle -->\n')
    strings.append('\t<!ENTITY SDATE_GFS    "%s">\n' % base['SDATE_GFS'].strftime('%Y%m%d%H%M'))
    strings.append('\t<!ENTITY EDATE_GFS    "%s">\n' % base['EDATE_GFS'].strftime('%Y%m%d%H%M'))
    strings.append('\t<!ENTITY INTERVAL_GFS "%s">\n' % base['INTERVAL_GFS'])

    return ''.join(strings)


def get_gdasgfs_resources(dict_configs, cdump='gdas'):
    '''
        Create GDAS or GFS resource entities
    '''

    base = dict_configs['base']
    machine = base.get('machine', wfu.detectMachine())
    scheduler = wfu.get_scheduler(machine)
    do_bufrsnd = base.get('DO_BUFRSND', 'NO').upper()
    do_gempak = base.get('DO_GEMPAK', 'NO').upper()
    do_awips = base.get('DO_AWIPS', 'NO').upper()
    do_gldas = base.get('DO_GLDAS', 'NO').upper()

<<<<<<< HEAD
    #tasks = ['prep', 'anal', 'fcst', 'post', 'vrfy', 'arch']
    tasks = ['prep', 'anal']

    if cdump in ['gdas'] and do_gldas in ['Y', 'YES']:
        tasks += ['gldas']

    tasks += ['fcst', 'post', 'vrfy', 'arch']
=======
    tasks = ['prep', 'anal', 'fcst', 'post', 'vrfy', 'metp', 'arch']
>>>>>>> be27010c

    if cdump in ['gfs'] and do_bufrsnd in ['Y', 'YES']:
        tasks += ['postsnd']
    if cdump in ['gfs'] and do_gempak in ['Y', 'YES']:
        tasks += ['gempak']
    if cdump in ['gfs'] and do_awips in ['Y', 'YES']:
        tasks += ['awips']
 
    dict_resources = OrderedDict()

    for task in tasks:

        cfg = dict_configs[task]

        wtimestr, resstr, queuestr, memstr, natstr = wfu.get_resources(machine, cfg, task, cdump=cdump)
        taskstr = '%s_%s' % (task.upper(), cdump.upper())

        strings = []
        strings.append('\t<!ENTITY QUEUE_%s     "%s">\n' % (taskstr, queuestr))
        if scheduler in ['slurm'] and task in ['arch']:
            strings.append('\t<!ENTITY PARTITION_%s "&PARTITION_ARCH;">\n' % taskstr )
        strings.append('\t<!ENTITY WALLTIME_%s  "%s">\n' % (taskstr, wtimestr))
        strings.append('\t<!ENTITY RESOURCES_%s "%s">\n' % (taskstr, resstr))
        if len(memstr) != 0:
            strings.append('\t<!ENTITY MEMORY_%s    "%s">\n' % (taskstr, memstr))
        strings.append('\t<!ENTITY NATIVE_%s    "%s">\n' % (taskstr, natstr))

        dict_resources['%s%s' % (cdump, task)] = ''.join(strings)

    return dict_resources


def get_hyb_resources(dict_configs):
    '''
        Create hybrid resource entities
    '''

    base = dict_configs['base']
    machine = base.get('machine', wfu.detectMachine())
    scheduler = wfu.get_scheduler(machine)
    lobsdiag_forenkf = base.get('lobsdiag_forenkf', '.false.').upper()
    eupd_cyc= base.get('EUPD_CYC', 'gdas').upper()

    dict_resources = OrderedDict()

    # These tasks can be run in either or both cycles
    tasks1 = ['eobs', 'eomg', 'eupd']
    if lobsdiag_forenkf in ['.T.', '.TRUE.']:
        tasks1.remove('eomg')

    if eupd_cyc in ['BOTH']:
        cdumps = ['gfs', 'gdas']
    elif eupd_cyc in ['GFS']:
        cdumps = ['gfs']
    elif eupd_cyc in ['GDAS']:
        cdumps = ['gdas']

    for cdump in cdumps:
        for task in tasks1:

            cfg = dict_configs['eobs'] if task in ['eomg'] else dict_configs[task]

            wtimestr, resstr, queuestr, memstr, natstr = wfu.get_resources(machine, cfg, task, cdump=cdump)

            taskstr = '%s_%s' % (task.upper(), cdump.upper())

            strings = []

            strings.append('\t<!ENTITY QUEUE_%s     "%s">\n' % (taskstr, queuestr))
            strings.append('\t<!ENTITY WALLTIME_%s  "%s">\n' % (taskstr, wtimestr))
            strings.append('\t<!ENTITY RESOURCES_%s "%s">\n' % (taskstr, resstr))
            if len(memstr) != 0:
                strings.append('\t<!ENTITY MEMORY_%s    "%s">\n' % (taskstr, memstr))
            strings.append('\t<!ENTITY NATIVE_%s    "%s">\n' % (taskstr, natstr))

            dict_resources['%s%s' % (cdump, task)] = ''.join(strings)


    # These tasks are always run as part of the GDAS cycle
    cdump = 'gdas'
    tasks2 = ['ecen', 'efcs', 'epos', 'earc']
    for task in tasks2:

        cfg = dict_configs[task]

        wtimestr, resstr, queuestr, memstr, natstr = wfu.get_resources(machine, cfg, task, cdump=cdump)

        taskstr = '%s_%s' % (task.upper(), cdump.upper())

        strings = []
        strings.append('\t<!ENTITY QUEUE_%s     "%s">\n' % (taskstr, queuestr))
        if scheduler in ['slurm'] and task in ['earc']:
            strings.append('\t<!ENTITY PARTITION_%s "&PARTITION_ARCH;">\n' % taskstr )
        strings.append('\t<!ENTITY WALLTIME_%s  "%s">\n' % (taskstr, wtimestr))
        strings.append('\t<!ENTITY RESOURCES_%s "%s">\n' % (taskstr, resstr))
        if len(memstr) != 0:
            strings.append('\t<!ENTITY MEMORY_%s    "%s">\n' % (taskstr, memstr))
        strings.append('\t<!ENTITY NATIVE_%s    "%s">\n' % (taskstr, natstr))

        dict_resources['%s%s' % (cdump, task)] = ''.join(strings)

    return dict_resources


def get_gdasgfs_tasks(dict_configs, cdump='gdas'):
    '''
        Create GDAS or GFS tasks
    '''

    envars = []
    if wfu.get_scheduler(wfu.detectMachine()) in ['slurm']:
        envars.append(rocoto.create_envar(name='SLURM_SET', value='YES'))
    envars.append(rocoto.create_envar(name='RUN_ENVIR', value='&RUN_ENVIR;'))
    envars.append(rocoto.create_envar(name='HOMEgfs', value='&HOMEgfs;'))
    envars.append(rocoto.create_envar(name='EXPDIR', value='&EXPDIR;'))
    envars.append(rocoto.create_envar(name='CDATE', value='<cyclestr>@Y@m@d@H</cyclestr>'))
    envars.append(rocoto.create_envar(name='CDUMP', value='%s' % cdump))
    envars.append(rocoto.create_envar(name='PDY', value='<cyclestr>@Y@m@d</cyclestr>'))
    envars.append(rocoto.create_envar(name='cyc', value='<cyclestr>@H</cyclestr>'))

    base = dict_configs['base']
    gfs_cyc = base.get('gfs_cyc', 0)
    gldas_cyc = base.get('gldas_cyc', 0)
    dohybvar = base.get('DOHYBVAR', 'NO').upper()
    eupd_cyc = base.get('EUPD_CYC', 'gdas').upper()
    do_bufrsnd = base.get('DO_BUFRSND', 'NO').upper()
    do_gempak = base.get('DO_GEMPAK', 'NO').upper()
    do_awips = base.get('DO_AWIPS', 'NO').upper()
    do_gldas = base.get('DO_GLDAS', 'NO').upper()
    dumpsuffix = base.get('DUMP_SUFFIX', '')
    gridsuffix = base.get('SUFFIX', '')

    dict_tasks = OrderedDict()

    # prep
    deps = []
    dep_dict = {'type': 'metatask', 'name': '%spost' % 'gdas', 'offset': '-06:00:00'}
    deps.append(rocoto.add_dependency(dep_dict))
    data = '&ROTDIR;/gdas.@Y@m@d/@H/gdas.t@Hz.atmf009%s' % (gridsuffix)
    dep_dict = {'type': 'data', 'data': data, 'offset': '-06:00:00'}
    deps.append(rocoto.add_dependency(dep_dict))
    data = '&DMPDIR;/%s%s.@Y@m@d/@H/%s.t@Hz.updated.status.tm00.bufr_d' % (cdump, dumpsuffix, cdump)
    dep_dict = {'type': 'data', 'data': data}
    deps.append(rocoto.add_dependency(dep_dict))
    dependencies = rocoto.create_dependency(dep_condition='and', dep=deps)

    gfs_enkf = True if eupd_cyc in ['BOTH', 'GFS'] and dohybvar in ['Y', 'YES'] else False

    if gfs_enkf and cdump in ['gfs']:
        if gfs_cyc == 4:
            task = wfu.create_wf_task('prep', cdump=cdump, envar=envars, dependency=dependencies)
        else:
            task = wfu.create_wf_task('prep', cdump=cdump, envar=envars, dependency=dependencies, cycledef='gdas')

    else:
        task = wfu.create_wf_task('prep', cdump=cdump, envar=envars, dependency=dependencies)

    dict_tasks['%sprep' % cdump] = task

    # anal
    deps = []
    dep_dict = {'type': 'task', 'name': '%sprep' % cdump}
    deps.append(rocoto.add_dependency(dep_dict))
    if dohybvar in ['y', 'Y', 'yes', 'YES']:
        dep_dict = {'type': 'metatask', 'name': '%sepmn' % 'gdas', 'offset': '-06:00:00'}
        deps.append(rocoto.add_dependency(dep_dict))
        dependencies = rocoto.create_dependency(dep_condition='and', dep=deps)
    else:
        dependencies = rocoto.create_dependency(dep=deps)
    task = wfu.create_wf_task('anal', cdump=cdump, envar=envars, dependency=dependencies)

    dict_tasks['%sanal' % cdump] = task

    # gldas
    if cdump in ['gdas'] and do_gldas in ['Y', 'YES']:
        deps = []
        dep_dict = {'type': 'task', 'name': '%sanal' % cdump}
        deps.append(rocoto.add_dependency(dep_dict))
        dependencies = rocoto.create_dependency(dep=deps)
        task = wfu.create_wf_task('gldas', cdump=cdump, envar=envars, dependency=dependencies)

        dict_tasks['%sgldas' % cdump] = task

    # fcst
    deps = []
    if cdump in ['gdas']:
        if do_gldas in ['Y', 'YES']:
            dep_dict = {'type': 'task', 'name': '%sgldas' % cdump}
            deps.append(rocoto.add_dependency(dep_dict))
            dep_dict = {'type': 'cycleexist', 'condition': 'not', 'offset': '-06:00:00'}
            deps.append(rocoto.add_dependency(dep_dict))
            dependencies = rocoto.create_dependency(dep_condition='or', dep=deps)
        else:
            dep_dict = {'type': 'task', 'name': '%sanal' % cdump}
            deps.append(rocoto.add_dependency(dep_dict))
            dep_dict = {'type': 'cycleexist', 'condition': 'not', 'offset': '-06:00:00'}
            deps.append(rocoto.add_dependency(dep_dict))
            dependencies = rocoto.create_dependency(dep_condition='or', dep=deps)
    elif cdump in ['gfs']:
        dep_dict = {'type': 'task', 'name': '%sanal' % cdump}
        deps.append(rocoto.add_dependency(dep_dict))
        dependencies = rocoto.create_dependency(dep=deps)
    task = wfu.create_wf_task('fcst', cdump=cdump, envar=envars, dependency=dependencies)

    dict_tasks['%sfcst' % cdump] = task

    # post
    deps = []
    data = '&ROTDIR;/%s.@Y@m@d/@H/%s.t@Hz.log#dep#.txt' % (cdump, cdump)
    dep_dict = {'type': 'data', 'data': data}
    deps.append(rocoto.add_dependency(dep_dict))
    dep_dict = {'type': 'task', 'name': '%sfcst' % cdump}
    deps.append(rocoto.add_dependency(dep_dict))
    dependencies = rocoto.create_dependency(dep_condition='or', dep=deps)
    fhrgrp = rocoto.create_envar(name='FHRGRP', value='#grp#')
    fhrlst = rocoto.create_envar(name='FHRLST', value='#lst#')
    ROTDIR = rocoto.create_envar(name='ROTDIR', value='&ROTDIR;')
    postenvars = envars + [fhrgrp] + [fhrlst] + [ROTDIR]
    varname1, varname2, varname3 = 'grp', 'dep', 'lst'
    varval1, varval2, varval3 = get_postgroups(dict_configs['post'], cdump=cdump)
    vardict = {varname2: varval2, varname3: varval3}
    task = wfu.create_wf_task('post', cdump=cdump, envar=postenvars, dependency=dependencies,
                              metatask='post', varname=varname1, varval=varval1, vardict=vardict)

    dict_tasks['%spost' % cdump] = task

    # vrfy
    deps = []
    dep_dict = {'type': 'metatask', 'name': '%spost' % cdump}
    deps.append(rocoto.add_dependency(dep_dict))
    dependencies = rocoto.create_dependency(dep=deps)
    task = wfu.create_wf_task('vrfy', cdump=cdump, envar=envars, dependency=dependencies)

    dict_tasks['%svrfy' % cdump] = task

    # metp
    if cdump in ['gfs']:
        deps = []
        dep_dict = {'type':'metatask', 'name':'%spost' % cdump}
        deps.append(rocoto.add_dependency(dep_dict))
        dep_dict = {'type':'task', 'name':'%sarch' % cdump, 'offset':'-&INTERVAL_GFS;'}
        deps.append(rocoto.add_dependency(dep_dict))
        dependencies = rocoto.create_dependency(dep_condition='and', dep=deps)
        metpcase = rocoto.create_envar(name='METPCASE', value='#metpcase#')
        metpenvars = envars + [metpcase]
        varname1 = 'metpcase'
        varval1 = 'g2g1 g2o1 pcp1'
        task = wfu.create_wf_task('metp', cdump=cdump, envar=metpenvars, dependency=dependencies,
                                   metatask='metp', varname=varname1, varval=varval1)
        dict_tasks['%smetp' % cdump] = task

    if cdump in ['gfs'] and do_bufrsnd in ['Y', 'YES']:
        #postsnd
        deps = []
        dep_dict = {'type': 'task', 'name': '%sfcst' % cdump}
        deps.append(rocoto.add_dependency(dep_dict))
        dependencies = rocoto.create_dependency(dep=deps)
        task = wfu.create_wf_task('postsnd', cdump=cdump, envar=envars, dependency=dependencies)

        dict_tasks['%spostsnd' % cdump] = task

    if cdump in ['gfs'] and do_awips in ['Y', 'YES']:
        # awips
        deps = []
        data = '&ROTDIR;/%s.@Y@m@d/@H/%s.t@Hz.sfluxgrb#dep#.grib2.idx' % (cdump, cdump)
        dep_dict = {'type': 'data', 'data': data}
        deps.append(rocoto.add_dependency(dep_dict))
        dep_dict = {'type': 'metatask', 'name': '%spost' % cdump}
        deps.append(rocoto.add_dependency(dep_dict))
        dependencies = rocoto.create_dependency(dep_condition='or', dep=deps)
        fhrgrp = rocoto.create_envar(name='FHRGRP', value='#grp#')
        fhrlst = rocoto.create_envar(name='FHRLST', value='#lst#')
        ROTDIR = rocoto.create_envar(name='ROTDIR', value='&ROTDIR;')
        awipsenvars = envars + [fhrgrp] + [fhrlst] + [ROTDIR]
        varname1, varname2, varname3 = 'grp', 'dep', 'lst'
        varval1, varval2, varval3 = get_awipsgroups(dict_configs['awips'], cdump=cdump)
        vardict = {varname2: varval2, varname3: varval3}
        task = wfu.create_wf_task('awips', cdump=cdump, envar=awipsenvars, dependency=dependencies,
                                  metatask='awips', varname=varname1, varval=varval1, vardict=vardict)

        dict_tasks['%sawips' % cdump] = task

    if cdump in ['gfs'] and do_gempak in ['Y', 'YES']:
        # gempak
        deps = []
        dep_dict = {'type': 'metatask', 'name': '%spost' % cdump}
        deps.append(rocoto.add_dependency(dep_dict))
        dependencies = rocoto.create_dependency(dep=deps)
        task = wfu.create_wf_task('gempak', cdump=cdump, envar=envars, dependency=dependencies)

        dict_tasks['%sgempak' % cdump] = task

    # arch
    deps = []
    dep_dict = {'type': 'task', 'name': '%svrfy' % cdump}
    deps.append(rocoto.add_dependency(dep_dict))
    dep_dict = {'type': 'streq', 'left': '&ARCHIVE_TO_HPSS;', 'right': 'YES'}
    deps.append(rocoto.add_dependency(dep_dict))
    dependencies = rocoto.create_dependency(dep_condition='and', dep=deps)
    task = wfu.create_wf_task('arch', cdump=cdump, envar=envars, dependency=dependencies)

    dict_tasks['%sarch' % cdump] = task

    return dict_tasks


def get_hyb_tasks(dict_configs, cycledef='enkf'):
    '''
        Create Hybrid tasks
    '''

    # Determine groups based on ensemble size and grouping
    base = dict_configs['base']
    nens = base['NMEM_ENKF']
    lobsdiag_forenkf = base.get('lobsdiag_forenkf', '.false.').upper()
    eupd_cyc = base.get('EUPD_CYC', 'gdas').upper()

    eobs = dict_configs['eobs']
    nens_eomg = eobs['NMEM_EOMGGRP']
    neomg_grps = nens / nens_eomg
    EOMGGROUPS = ' '.join(['%02d' % x for x in range(1, neomg_grps + 1)])

    efcs = dict_configs['efcs']
    nens_efcs = efcs['NMEM_EFCSGRP']
    nefcs_grps = nens / nens_efcs
    EFCSGROUPS = ' '.join(['%02d' % x for x in range(1, nefcs_grps + 1)])

    earc = dict_configs['earc']
    nens_earc = earc['NMEM_EARCGRP']
    nearc_grps = nens / nens_earc
    EARCGROUPS = ' '.join(['%02d' % x for x in range(0, nearc_grps + 1)])

    envars = []
    if wfu.get_scheduler(wfu.detectMachine()) in ['slurm']:
       envars.append(rocoto.create_envar(name='SLURM_SET', value='YES'))
    envars.append(rocoto.create_envar(name='RUN_ENVIR', value='&RUN_ENVIR;'))
    envars.append(rocoto.create_envar(name='HOMEgfs', value='&HOMEgfs;'))
    envars.append(rocoto.create_envar(name='EXPDIR', value='&EXPDIR;'))
    envars.append(rocoto.create_envar(name='CDATE', value='<cyclestr>@Y@m@d@H</cyclestr>'))
    #envars.append(rocoto.create_envar(name='CDUMP', value='%s' % cdump))
    envars.append(rocoto.create_envar(name='PDY', value='<cyclestr>@Y@m@d</cyclestr>'))
    envars.append(rocoto.create_envar(name='cyc', value='<cyclestr>@H</cyclestr>'))

    ensgrp = rocoto.create_envar(name='ENSGRP', value='#grp#')

    dict_tasks = OrderedDict()

    if eupd_cyc in ['BOTH']:
        cdumps = ['gfs', 'gdas']
    elif eupd_cyc in ['GFS']:
        cdumps = ['gfs']
    elif eupd_cyc in ['GDAS']:
        cdumps = ['gdas']

    for cdump in cdumps:

        envar_cdump = rocoto.create_envar(name='CDUMP', value='%s' % cdump)
        envars1 = envars + [envar_cdump]

        # eobs
        deps = []
        dep_dict = {'type': 'task', 'name': '%sprep' % cdump}
        deps.append(rocoto.add_dependency(dep_dict))
        dep_dict = {'type': 'metatask', 'name': '%sepmn' % 'gdas', 'offset': '-06:00:00'}
        deps.append(rocoto.add_dependency(dep_dict))
        dependencies = rocoto.create_dependency(dep_condition='and', dep=deps)
        task = wfu.create_wf_task('eobs', cdump=cdump, envar=envars1, dependency=dependencies, cycledef=cycledef)

        dict_tasks['%seobs' % cdump] = task

        # eomn, eomg
        if lobsdiag_forenkf in ['.F.', '.FALSE.']:
            deps = []
            dep_dict = {'type': 'task', 'name': '%seobs' % cdump}
            deps.append(rocoto.add_dependency(dep_dict))
            dependencies = rocoto.create_dependency(dep=deps)
            eomgenvars= envars1 + [ensgrp]
            task = wfu.create_wf_task('eomg', cdump=cdump, envar=eomgenvars, dependency=dependencies,
                                      metatask='eomn', varname='grp', varval=EOMGGROUPS, cycledef=cycledef)

            dict_tasks['%seomn' % cdump] = task

        # eupd
        deps = []
        if lobsdiag_forenkf in ['.F.', '.FALSE.']:
            dep_dict = {'type': 'metatask', 'name': '%seomn' % cdump}
        else:
            dep_dict = {'type': 'task', 'name': '%seobs' % cdump}
        deps.append(rocoto.add_dependency(dep_dict))
        dependencies = rocoto.create_dependency(dep=deps)
        task = wfu.create_wf_task('eupd', cdump=cdump, envar=envars1, dependency=dependencies, cycledef=cycledef)

        dict_tasks['%seupd' % cdump] = task

    # All hybrid tasks beyond this point are always executed in the GDAS cycle
    cdump = 'gdas'
    envar_cdump = rocoto.create_envar(name='CDUMP', value='%s' % cdump)
    envars1 = envars + [envar_cdump]
    cdump_eupd = 'gfs' if eupd_cyc in ['GFS'] else 'gdas'

    # ecen
    deps = []
    dep_dict = {'type': 'task', 'name': '%sanal' % cdump}
    deps.append(rocoto.add_dependency(dep_dict))
    dep_dict = {'type': 'task', 'name': '%seupd' % cdump_eupd}
    deps.append(rocoto.add_dependency(dep_dict))
    dependencies = rocoto.create_dependency(dep_condition='and', dep=deps)
    task = wfu.create_wf_task('ecen', cdump=cdump, envar=envars1, dependency=dependencies, cycledef=cycledef)

    dict_tasks['%secen' % cdump] = task

    # efmn, efcs
    deps = []
    dep_dict = {'type': 'task', 'name': '%secen' % cdump}
    deps.append(rocoto.add_dependency(dep_dict))
    dep_dict = {'type': 'cycleexist', 'condition': 'not', 'offset': '-06:00:00'}
    deps.append(rocoto.add_dependency(dep_dict))
    dependencies = rocoto.create_dependency(dep_condition='or', dep=deps)
    efcsenvars = envars1 + [ensgrp]
    task = wfu.create_wf_task('efcs', cdump=cdump, envar=efcsenvars, dependency=dependencies,
                              metatask='efmn', varname='grp', varval=EFCSGROUPS, cycledef=cycledef)

    dict_tasks['%sefmn' % cdump] = task

    # epmn, epos
    deps = []
    dep_dict = {'type': 'metatask', 'name': '%sefmn' % cdump}
    deps.append(rocoto.add_dependency(dep_dict))
    dependencies = rocoto.create_dependency(dep=deps)
    fhrgrp = rocoto.create_envar(name='FHRGRP', value='#grp#')
    fhrlst = rocoto.create_envar(name='FHRLST', value='#lst#')
    eposenvars = envars1 + [fhrgrp] + [fhrlst]
    varname1, varname2, varname3 = 'grp', 'dep', 'lst'
    varval1, varval2, varval3 = get_eposgroups(dict_configs['epos'], cdump=cdump)
    vardict = {varname2: varval2, varname3: varval3}
    task = wfu.create_wf_task('epos', cdump=cdump, envar=eposenvars, dependency=dependencies,
                              metatask='epmn', varname=varname1, varval=varval1, vardict=vardict)

    dict_tasks['%sepmn' % cdump] = task

    # eamn, earc
    deps = []
    dep_dict = {'type': 'metatask', 'name': '%sepmn' % cdump}
    deps.append(rocoto.add_dependency(dep_dict))
    dependencies = rocoto.create_dependency(dep=deps)
    earcenvars = envars1 + [ensgrp]
    task = wfu.create_wf_task('earc', cdump=cdump, envar=earcenvars, dependency=dependencies,
                              metatask='eamn', varname='grp', varval=EARCGROUPS, cycledef=cycledef)

    dict_tasks['%seamn' % cdump] = task

    return  dict_tasks


def get_workflow_header(base):
    '''
        Create the workflow header block
    '''

    strings = []

    strings.append('\n')
    strings.append(']>\n')
    strings.append('\n')
    strings.append('<workflow realtime="F" scheduler="&SCHEDULER;" cyclethrottle="&CYCLETHROTTLE;" taskthrottle="&TASKTHROTTLE;">\n')
    strings.append('\n')
    strings.append('\t<log verbosity="10"><cyclestr>&EXPDIR;/logs/@Y@m@d@H.log</cyclestr></log>\n')
    strings.append('\n')
    strings.append('\t<!-- Define the cycles -->\n')
    strings.append('\t<cycledef group="first">&SDATE;     &SDATE;     06:00:00</cycledef>\n')
    strings.append('\t<cycledef group="enkf" >&SDATE;     &EDATE;     06:00:00</cycledef>\n')
    strings.append('\t<cycledef group="gdas" >&SDATE;     &EDATE;     06:00:00</cycledef>\n')
    if base['gfs_cyc'] != 0:
        strings.append('\t<cycledef group="gfs"  >&SDATE_GFS; &EDATE_GFS; &INTERVAL_GFS;</cycledef>\n')

    strings.append('\n')

    return ''.join(strings)


def get_workflow_footer():
    '''
        Generate workflow footer
    '''

    strings = []
    strings.append('\n</workflow>\n')

    return ''.join(strings)


def get_postgroups(post, cdump='gdas'):

    fhmin = post['FHMIN']
    fhmax = post['FHMAX']
    fhout = post['FHOUT']

    # Get a list of all forecast hours
    if cdump in ['gdas']:
        fhrs = range(fhmin, fhmax+fhout, fhout)
    elif cdump in ['gfs']:
        fhmax = np.max([post['FHMAX_GFS_00'],post['FHMAX_GFS_06'],post['FHMAX_GFS_12'],post['FHMAX_GFS_18']])
        fhout = post['FHOUT_GFS']
        fhmax_hf = post['FHMAX_HF_GFS']
        fhout_hf = post['FHOUT_HF_GFS']
        fhrs_hf = range(fhmin, fhmax_hf+fhout_hf, fhout_hf)
        fhrs = fhrs_hf + range(fhrs_hf[-1]+fhout, fhmax+fhout, fhout)

    npostgrp = post['NPOSTGRP']
    ngrps = npostgrp if len(fhrs) > npostgrp else len(fhrs)

    fhrs = ['f%03d' % f for f in fhrs]
    fhrs = np.array_split(fhrs, ngrps)
    fhrs = [f.tolist() for f in fhrs]

    fhrgrp = ' '.join(['%03d' % x for x in range(0, ngrps+1)])
    fhrdep = ' '.join(['f000'] + [f[-1] for f in fhrs])
    fhrlst = ' '.join(['anl'] + ['_'.join(f) for f in fhrs])

    return fhrgrp, fhrdep, fhrlst

def get_awipsgroups(awips, cdump='gdas'):

    fhmin = awips['FHMIN']
    fhmax = awips['FHMAX']
    fhout = awips['FHOUT']

    # Get a list of all forecast hours
    if cdump in ['gdas']:
        fhrs = range(fhmin, fhmax+fhout, fhout)
    elif cdump in ['gfs']:
        fhmax = np.max([awips['FHMAX_GFS_00'],awips['FHMAX_GFS_06'],awips['FHMAX_GFS_12'],awips['FHMAX_GFS_18']])
        fhout = awips['FHOUT_GFS']
        fhmax_hf = awips['FHMAX_HF_GFS']
        fhout_hf = awips['FHOUT_HF_GFS']
        if fhmax > 240:
            fhmax = 240
        if fhmax_hf > 240:
            fhmax_hf = 240
        fhrs_hf = range(fhmin, fhmax_hf+fhout_hf, fhout_hf)
        fhrs = fhrs_hf + range(fhrs_hf[-1]+fhout, fhmax+fhout, fhout)

    nawipsgrp = awips['NAWIPSGRP']
    ngrps = nawipsgrp if len(fhrs) > nawipsgrp else len(fhrs)

    fhrs = ['f%03d' % f for f in fhrs]
    fhrs = np.array_split(fhrs, ngrps)
    fhrs = [f.tolist() for f in fhrs]

    fhrgrp = ' '.join(['%03d' % x for x in range(0, ngrps)])
    fhrdep = ' '.join([f[-1] for f in fhrs])
    fhrlst = ' '.join(['_'.join(f) for f in fhrs])

    return fhrgrp, fhrdep, fhrlst

def get_eposgroups(epos, cdump='gdas'):

    fhmin = epos['FHMIN_ENKF']
    fhmax = epos['FHMAX_ENKF']
    fhout = epos['FHOUT_ENKF']
    fhrs = range(fhmin, fhmax+fhout, fhout)

    neposgrp = epos['NEPOSGRP']
    ngrps = neposgrp if len(fhrs) > neposgrp else len(fhrs)

    fhrs = ['f%03d' % f for f in fhrs]
    fhrs = np.array_split(fhrs, ngrps)
    fhrs = [f.tolist() for f in fhrs]

    fhrgrp = ' '.join(['%03d' % x for x in range(0, ngrps)])
    fhrdep = ' '.join([f[-1] for f in fhrs])
    fhrlst = ' '.join(['_'.join(f) for f in fhrs])

    return fhrgrp, fhrdep, fhrlst


def dict_to_strings(dict_in):

    strings = []
    for key in dict_in.keys():
        strings.append(dict_in[key])
        strings.append('\n')

    return ''.join(strings)


def create_xml(dict_configs):
    '''
        Given an dictionary of sourced config files,
        create the workflow XML
    '''

    from  __builtin__ import any as b_any

    base = dict_configs['base']
    dohybvar = base.get('DOHYBVAR', 'NO').upper()
    gfs_cyc = base.get('gfs_cyc', 0)
    eupd_cyc = base.get('EUPD_CYC', 'gdas').upper()

    # Start collecting workflow pieces
    preamble = get_preamble()
    definitions = get_definitions(base)
    workflow_header = get_workflow_header(base)
    workflow_footer = get_workflow_footer()

    # Get GDAS related entities, resources, workflow
    dict_gdas_resources = get_gdasgfs_resources(dict_configs)
    dict_gdas_tasks = get_gdasgfs_tasks(dict_configs)

    # Get hybrid related entities, resources, workflow
    if dohybvar in ['Y', 'YES']:

        dict_hyb_resources = get_hyb_resources(dict_configs)
        dict_hyb_tasks = get_hyb_tasks(dict_configs)

        # Removes <memory>&MEMORY_JOB_DUMP</memory> post mortem from hyb tasks
        hyp_tasks = {'gdaseobs':'gdaseobs', 'gdaseomg':'gdaseomn', 'gdaseupd':'gdaseupd','gdasecen':'gdasecen','gdasefcs':'gdasefmn','gdasepos':'gdasepmn','gdasearc':'gdaseamn'}
        for each_task, each_resource_string in dict_hyb_resources.iteritems():
            #print each_task,hyp_tasks[each_task]
            #print dict_hyb_tasks[hyp_tasks[each_task]]
            if 'MEMORY' not in each_resource_string:
                if each_task in dict_hyb_tasks:
                    temp_task_string = []
                    for each_line in re.split(r'(\s+)', dict_hyb_tasks[each_task]):
                        if 'memory' not in each_line:
                             temp_task_string.append(each_line)
                    dict_hyb_tasks[each_task] = ''.join(temp_task_string)
                if hyp_tasks[each_task] in dict_hyb_tasks:
                    temp_task_string = []
                    for each_line in re.split(r'(\s+)', dict_hyb_tasks[hyp_tasks[each_task]]):
                        if 'memory' not in each_line:
                             temp_task_string.append(each_line)
                    dict_hyb_tasks[hyp_tasks[each_task]] = ''.join(temp_task_string)

    # Get GFS cycle related entities, resources, workflow
    dict_gfs_resources = get_gdasgfs_resources(dict_configs, cdump='gfs')
    dict_gfs_tasks = get_gdasgfs_tasks(dict_configs, cdump='gfs')

    # Removes <memory>&MEMORY_JOB_DUMP</memory> post mortem from gdas tasks
    for each_task, each_resource_string in dict_gdas_resources.iteritems():
        if each_task not in dict_gdas_tasks:
            continue
        if 'MEMORY' not in each_resource_string:
            temp_task_string = []
            for each_line in re.split(r'(\s+)', dict_gdas_tasks[each_task]):
                if 'memory' not in each_line:
                     temp_task_string.append(each_line)
            dict_gdas_tasks[each_task] = ''.join(temp_task_string)

    # Removes <memory>&MEMORY_JOB_DUMP</memory> post mortem from gfs tasks
    for each_task, each_resource_string in dict_gfs_resources.iteritems():
        if each_task not in dict_gfs_tasks:
            continue
        if 'MEMORY' not in each_resource_string:
            temp_task_string = []
            for each_line in re.split(r'(\s+)', dict_gfs_tasks[each_task]):
                if 'memory' not in each_line:
                     temp_task_string.append(each_line)
            dict_gfs_tasks[each_task] = ''.join(temp_task_string)

    # Put together the XML file
    xmlfile = []

    xmlfile.append(preamble)

    xmlfile.append(definitions)

    xmlfile.append(dict_to_strings(dict_gdas_resources))

    if dohybvar in ['Y', 'YES']:
        xmlfile.append(dict_to_strings(dict_hyb_resources))

    if gfs_cyc != 0:
        xmlfile.append(dict_to_strings(dict_gfs_resources))
    elif gfs_cyc == 0 and dohybvar in ['Y', 'YES'] and eupd_cyc in ['BOTH', 'GFS']:
        xmlfile.append(dict_gfs_resources['gfsprep'])

    xmlfile.append(workflow_header)

    xmlfile.append(dict_to_strings(dict_gdas_tasks))

    if dohybvar in ['Y', 'YES']:
        xmlfile.append(dict_to_strings(dict_hyb_tasks))

    if gfs_cyc != 0:
        xmlfile.append(dict_to_strings(dict_gfs_tasks))
    elif gfs_cyc == 0 and dohybvar in ['Y', 'YES'] and eupd_cyc in ['BOTH', 'GFS']:
        xmlfile.append(dict_gfs_tasks['gfsprep'])
        xmlfile.append('\n')

    xmlfile.append(wfu.create_firstcyc_task())

    xmlfile.append(workflow_footer)

    # Write the XML file
    fh = open('%s/%s.xml' % (base['EXPDIR'], base['PSLOT']), 'w')
    fh.write(''.join(xmlfile))
    fh.close()

    return


if __name__ == '__main__':
    main()
    sys.exit(0)<|MERGE_RESOLUTION|>--- conflicted
+++ resolved
@@ -42,11 +42,7 @@
         print 'input arg:     --expdir = %s' % repr(args.expdir)
         sys.exit(1)
 
-<<<<<<< HEAD
-    gfs_steps = ['prep', 'anal', 'gldas', 'fcst', 'postsnd', 'post', 'awips', 'gempak', 'vrfy', 'arch']
-=======
-    gfs_steps = ['prep', 'anal', 'fcst', 'postsnd', 'post', 'awips', 'gempak', 'vrfy', 'metp', 'arch']
->>>>>>> be27010c
+    gfs_steps = ['prep', 'anal', 'gldas', 'fcst', 'postsnd', 'post', 'awips', 'gempak', 'vrfy', 'metp', 'arch']
     hyb_steps = ['eobs', 'eomg', 'eupd', 'ecen', 'efcs', 'epos', 'earc']
 
     steps = gfs_steps + hyb_steps if _base.get('DOHYBVAR', 'NO') == 'YES' else gfs_steps
@@ -222,17 +218,13 @@
     do_awips = base.get('DO_AWIPS', 'NO').upper()
     do_gldas = base.get('DO_GLDAS', 'NO').upper()
 
-<<<<<<< HEAD
     #tasks = ['prep', 'anal', 'fcst', 'post', 'vrfy', 'arch']
     tasks = ['prep', 'anal']
 
     if cdump in ['gdas'] and do_gldas in ['Y', 'YES']:
         tasks += ['gldas']
 
-    tasks += ['fcst', 'post', 'vrfy', 'arch']
-=======
-    tasks = ['prep', 'anal', 'fcst', 'post', 'vrfy', 'metp', 'arch']
->>>>>>> be27010c
+    tasks += ['fcst', 'post', 'vrfy', 'metp', 'arch']
 
     if cdump in ['gfs'] and do_bufrsnd in ['Y', 'YES']:
         tasks += ['postsnd']
