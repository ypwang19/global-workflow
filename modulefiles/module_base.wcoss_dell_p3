#%Module######################################################################
##
##      FV3GFS prerequisites

# From default environment

module use /usrx/local/nceplibs/dev/hpc-stack/libs/hpc-stack/modulefiles/stack
module load hpc/1.1.0
module load hpc-ips/18.0.1.163
module load hpc-impi/18.0.1

module load lsf/10.1       
module load EnvVars/1.0.3
module load HPSS/5.0.2.5

module load prod_util/1.2.2
module load prod_envir/1.1.0
module load grib_util/1.2.2
module load g2tmpl/1.9.1
module load util_shared/1.3.0

module load crtm/2.3.0
setenv CRTM_FIX /gpfs/dell1/nco/ops/nwprod/lib/crtm/v2.3.0/fix

module load NCO/4.7.0   
module load CFP/2.0.2
setenv USE_CFP YES
module load pm5

module load wgrib2/2.0.8
setenv WGRIB2 wgrib2

module load netcdf/4.7.4
module load hdf5/1.10.6
module load esmf/8_1_0_beta_snapshot_27

module use -a /gpfs/dell1/nco/ops/nwprod/modulefiles/
module load gempak/7.3.3
<<<<<<< HEAD
=======
module load g2tmpl/1.6.0
module load util_shared/1.3.0
>>>>>>> e3fcfebc

# Load for WAFS
module load bufr_dumplist/2.0.0
module load dumpjb/5.1.0

# python
module load python/3.6.3

# waveprep
module load cdo/1.9.8<|MERGE_RESOLUTION|>--- conflicted
+++ resolved
@@ -27,20 +27,15 @@
 setenv USE_CFP YES
 module load pm5
 
+module load hdf5/1.10.6
+module load netcdf/4.7.4
+module load esmf/8_1_0_beta_snapshot_27
+
 module load wgrib2/2.0.8
 setenv WGRIB2 wgrib2
 
-module load netcdf/4.7.4
-module load hdf5/1.10.6
-module load esmf/8_1_0_beta_snapshot_27
-
 module use -a /gpfs/dell1/nco/ops/nwprod/modulefiles/
 module load gempak/7.3.3
-<<<<<<< HEAD
-=======
-module load g2tmpl/1.6.0
-module load util_shared/1.3.0
->>>>>>> e3fcfebc
 
 # Load for WAFS
 module load bufr_dumplist/2.0.0
