#%Module######################################################################
##
##      FV3GFS prerequisites
##      Installed by:  Samuel Trahan (Samuel.Trahan@noaa.gov)
##	Installed on:  2017-July-31

# From default environment

module load modules

module load xt-lsfhpc
module load ncep
module load alps
module load dvs
module load xpmem
module load ugni
module load craype-network-aries
module load switch
#module load eswrap
module load PrgEnv-intel
module load craype
#module switch craype-haswell

# Is this needed?
module load subversion

## WCOSS Cray execution prereqs:
module load rca
module load alps
module load xpmem
module load gni-headers
module load udreg
module load ugni
module load hpss

module load prod_util
module load g2tmpl-intel/1.4.0
module load crtm-intel/2.2.5
module load iobuf/2.0.7
module load gempak/7.3.0

module load nco-gnu-sandybridge/4.4.4
module load NetCDF-intel-sandybridge/4.2
module load cfp-intel-sandybridge/1.1.0
setenv USE_CFP YES

# modules used by vrfy
module load pm5
module load prod_envir
module load util_shared/1.0.6
<<<<<<< HEAD
module use /usrx/local/dev/modulefiles
module load met/6.1
module load python
=======

module load gcc/6.3.0
module unload grib_util/1.0.3 
module use /usrx/local/nceplibs/modulefiles
module load grib_util/1.1.0
>>>>>>> 453fba4e
<|MERGE_RESOLUTION|>--- conflicted
+++ resolved
@@ -48,14 +48,11 @@
 module load pm5
 module load prod_envir
 module load util_shared/1.0.6
-<<<<<<< HEAD
 module use /usrx/local/dev/modulefiles
 module load met/6.1
 module load python
-=======
 
 module load gcc/6.3.0
 module unload grib_util/1.0.3 
 module use /usrx/local/nceplibs/modulefiles
-module load grib_util/1.1.0
->>>>>>> 453fba4e
+module load grib_util/1.1.0